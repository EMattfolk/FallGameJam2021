--- conflicted
+++ resolved
@@ -1,12 +1,8 @@
 = Sylt
 :icons: font
 :favicon: sylt.png
-<<<<<<< HEAD
 :source-highlighter: rouge
-=======
 :stylesheet: stylesheet.css
-// :source-highlighter: rouge
->>>>>>> 68ae6d57
 
 Sylt is a statically checked and dynamically typed programming language made
 for game jams. Working in Sylt should be a pain- and fearless experience. If it
