= Guide

[quote, Douglas Adams, The Restaurant at the End of the Universe]
The Guide is definitive. Reality is frequently inaccurate.

The guide is a longer walkthrough of the Sylt language. It aims to describe how
to write Sylt and in some cases why you might want to do something in a certain
way. It is mainly intended for new users of Sylt who want a guided walkthrough
of the language. For a shorter reference with less text to read and more
examples to copy, check out the link:quick-reference.html[Quick Reference].

== About the guide

The guide expects at least basic familiarity with programming. If you haven't
done any programming at all, consider something like a beginner's tutorial to
Python or Lua, other languages which Sylt takes some inspiration from.

If you haven't already, install Sylt according to
link:index.html[the instructions over at the homepage].

== Values and variables

There are 4 basic types of values which can be composed in lists, tuples, sets,
dicts and blobs. Functions, which are a kind of value, are described in *REF*.

=== Variables and constant variables

Values can be assigned to variables, which works just the way you expect it to.

Variables can optionally be declared as _constant_. Constant variables will
always point to the same value, but the value itself can still be modified (if
it is modifiable. The basic values (int, float, bool and string) and tuples
aren't modifiable while lists, sets, dicts and blobs are. This means that you
can add and remove elements from a constant list but not increment a constant
integer.

[source, sylt]
----
num := 1       // a variable declaration
PI :: 3.14     // a constant declaration
NUMBERS :: []  // a constant declaration
----

Constant variables (apart from functions) should be written in
`SCREAMING_SNAKE_CASE`.

The type of the variable is inferred but can be supplied or even forced; see *REF*.

=== Functions

==== Function declaration

Functions are declared the same way as constants, like so:

[source, sylt]
----
greet :: fn do
    print' "Hello!"
end
----

In this example we see two functions. First, we define a new function and store
it in the constant variable `greet`. We also use the print-function in the
function body and print a string to the terminal.

The function block starts with `do` and ends with `end`.

Functions can take arguments by adding a parameter list (separated by commas) to
the function declaration.

[source, sylt]
----
greet :: fn name: str do
    print' "Hello " + name + "!"
end
----

Each parameter needs to specify a type

==== Function calls

Functions can be called the same way as in most imperative languages:

[source, sylt]
----
f()            // no arguments
f(1)           // one argument
f("a", 2)      // two arguments
f(g(1, 2), 3)  // functions as values
----

However, there are two additional ways of handling functions and their
arguments.

===== Calling functions with `'`

If a function is succeeded by a `'`, arguments can be supplied as usual but a
closing parenthesis isn't needed. Rather, a newline works as the end of the
expression.

[source, sylt]
----
f'             // <=> f()
f' 1           // <=> f(1)
f' 1, 2, 3     // <=> f(1, 2, 3)
f' g' h' 1, 2  // <=> f(g(h(1, 2)))
// sometimes you may need to mix calling styles
f(g' h' 1), 2  // <=> f(g(h(1)), 2)
----

Of course, you could ignore the `'` and only call functions using `()`.

===== Passing parameters with `->`

The syntax `value -> function-call` can be used to pass the value as the first
argument. This may look unnecessary at first glance, _but_ is very convenient
for certain types of functions. See these two examples:

.Using `->` for functions that work on blob instances
[source, sylt]
----
Player :: blob {
    pos: (int, int),
    vel: (int, int),
}

move_player :: fn player: Player, steps: int do
    player.pos += player.vel * steps
end

start :: fn do
    player := Player {
        pos: (0, 0),
        vel: (2, 1),
    }
    player -> move_player(2)
    // or, combined with ':
    player -> move_player' 3
end
----

.Using `->` for filter, map etc
[source, sylt]
----
double :: fn a: int -> int
    ret a * 2
end

start :: fn do
    numbers := [1, 2, 3, 4, 5]
    double_numbers := numbers -> map' double
end
----

These list-functions are explained in *REF*.

<<<<<<< HEAD
===== Implicit `ret`

The `ret` keyword may be omitted if the last statement in a function is an
expression. Then the return value of the function is the value of the last
expression.

.Example of implicit `ret`
[source, sylt]
----
add_one :: fn a: int -> int
    a + 1
end

add_one_ret :: fn a: int -> int do
    ret a + 1
end
----
The two functions `add_one` and `add_one_ret` are equivalent
and do the exact same thing.

Implicit `ret` can create readable one-liners when combined with the
iterator functions.

.Map and implicit `ret`
[source, sylt]
----
squares :: [1, 2, 3] -> map' fn a: int -> int a * a end
----

== If-statements and if-expressions
=======
== If statements and if expressions
>>>>>>> d475dd60

These are your standard control flow statements.

.Regular if statements
[source, sylt]
----
if 1 == 2 do
    print' "impossible. perhaps the archives are incomplete."
end

if 12345679 * 81 == 999999999 do
    print' "math is fun!"
end
----

If expressions evaluate to different values depending on a condition.

.If expressions, as seen in e.g. Python
[source, sylt]
----
a := 5 if b == 0 else 1
----

If expressions can usually be written as a normal if statement but they might be
shorter and easier to follow. Consider the following example where we draw the
color of a player red if their team is set to 0 or blue otherwise.

.If expression example
[source, sylt]
----
color := (1.0, 0.0, 0.0) if player.team == 0 else (0.0, 0.0, 1.0)
draw_rectangle' player.position, player.size, player.rotation, color

// the same code with an if statement instead

if player.team == 0 do
    draw_rectangle' player.position, player.size, player.rotation, (1.0, 0.0, 0.0)
else do
    draw_rectangle' player.position, player.size, player.rotation, (0.0, 0.0, 1.0)
end
----

// A shortened form is available if the pass-branch is also the left hand side of
// the condition.
//
// .A motivating example for the short if-expression
// [source, sylt]
// ----
// // These two are equivalent
// a := (b + 5.) / 10. if (b + 5.) / 10. > 1. else 0.
// //   ^^^^^^^^^^^^^^    ^^^^^^^^^^^^^^
// a := (b + 5.) / 10. if > 1. else 0.
// //   ^^^^^^^^^^^^^^    ^^^^
// ----

== Operators

The basic arithmetic operators are all here. Standard mathematical evaluation
order applies.

.Arithmetic operators
[source, sylt]
----
1 + 1       // 2
2 - 2       // 0
3 * 3       // 9
-4          // -4
// integer division when dividing integers:
10 / 2      // 5
10 / 3      // 3 (note the truncation)
// float division when dividing floats
10.0 / 2.0  // 5.0 (float division)
// type error when mixing ints and floats, even for division
10 / 2.0    // type error, can't divide int and float
----

.Comparison operators
[source, sylt]
----
1 < 2        // true
2 > 1        // true
1.0 <= 1.0   // true
1.0 >= 2.0   // false
"a" == "a"   // true
"a" != "a"   // false


// assert equal. continue only if the values compare equal
[1, 2] <=> [1, 2]
----

.Parenthesis for grouping
[source, sylt]
----
(1 + 1) * 2  // 4
----

.Boolean operators
[source, sylt]
----
true or false  // true
true and true  // true
not true       // false
----

== Imports

Code can be written in multiple files, to your liking. You don't have to
consider include-ordering or dependency cycles. Write your code anywhere you
want!

In this example, the file name of each listing is written as a comment at the
top.

[source, sylt]
----
// a.sy
use b  // imports "b.sy"

start :: fn do
    print(b.HELLO)
end
----

[source, sylt]
----
// b.sy
use a  // cycles are OK

HELLO :: "hello!"
----

All varialbes declared outside of functions will be reachable. Remember that
functions are values too! Also, beware of global and mutable variables, unless
you know they're what you need. :)

Files are imported relative to the current file. With a leading "/" the path is
started from the directory containing the file being run rather than the file
the import is written in. This is useful if a file is located a few directories
down.

[source, sylt]
----
// a/b/c.sy
use d.sy   // imports "a/b/d.sy"
use /d.sy  // imports "d.sy"
----

A directory can also be used if it is supplied with a trailing "/", which will
import the file "exports.sy" in that directory. This can be used to create
modules encapuslating related code and a central "exporting-file".

[source, sylt]
----
// a.sy
use d/  // imports "d/exports.sy"
----

All imports can be aliased to other names.

[source, sylt]
----
// a.sy
use b as c   // imports "b.sy" under the namespace c
use c/ as d  // imports "c/exports.sy" under the namespace d,
             // since the namespace c is already used
----

== Loops

Apart from the simple loop-keyword, additional loop constructs are supplied by
the standard library as higher-order functions. `map`, `filter`, `reduce` and
`fold` work like they usually do.

NOTE: `->` and `'` can be used to ease the writing. See the examples below.

=== loop

The `loop` keyword can be used to create looping code similar to the `while`
keyword in languages like C and Python. The main difference is that the
condition may be omitted to create an infinite loop.

[source, sylt]
----
loop do
    print("y")
end

stack := [1, 2, 3]
loop len(stack) > 0 do
    print(pop(stack))
end
----

=== for_each

`for_each` applies a function on every element in a list. If the elements are
mutable (e.g. another list, see *REF*) it can be mutated.

[source, sylt]
----
l := [1, 2, 3]

l -> for_each' fn a: int do print(a) end

l -> for_each' fn a: int do
    // many statements
end
----

.Functions can be defined somewhere else.
[source, sylt]
----
Player :: blob {
    pos: (int, int)
    vel: (int, int)
}

update_player :: fn p: Player do
    p.pos += p.vel
end

// ...
players -> for_each' update_player
----

=== map

`map` applies a function on every element in a list and returns a list of the
results.

[source, sylt]
----
l = [1, 2, 3] -> map' fn a: int -> int do a * 2 end

l <=> [2, 4, 6]
----

[source, sylt]
----
points := [1, 2, 3]

sum := 6

points_str := points -> map' fn p: int -> str do
    as_str(p) + "/" + as_str(sum)
end

points_str <=> ["1/6", "2/6", "3/6"]
----

=== filter

`filter` applies a function on every element in a list and keeps it if the
function returns true.

[source, sylt]
----
l := [1, 2, 3, 4] -> filter' fn a: int -> bool do rem(a, 2) == 0 end

l <=> [2, 4]
----

As a motivating example, it can be used to filter entities which should be
removed.

.Removing entities using `filter`
[source, sylt]
----
Entity :: blob {
    hp: int,
    position: (float, float)
}

is_alive :: fn entity: Entity -> bool
    ret entity.hp > 0 and entity.position[0] > 0.0 and entity.position[1] > 0.0
end

entities : [Entity] = []

// e.g. in a main-loop:
entities = entities -> filter' is_alive  // very expressive!
----

=== reduce and fold

`fold` traverses a list and applies a function to every element, carrying some
state. An initial state is also supplied. For example, the following calculates
the sum of all elements.

.Calculate sum using fold
[source, sylt]
----
add :: fn a: int, b: int -> int
    ret a + b
end

sum := [1, 2, 3, 4] -> fold' 0, add
sum <=> 1 + 2 + 3 + 4
----

`reduce` functions in much the same way, except the carry starts as the first
element in the list. If the list is empty, `nil` is returned.

.Calculate sum using reduce
[source, sylt]
----
add :: fn a: int, b: int -> int
    ret a + b
end

sum := [1, 2, 3, 4] -> reduce' add
sum <=> 1 + 2 + 3 + 4
----

== Types and the type system

Sylt is statically typed, which means that every variable and every expression
has an assigned type. Types allow the Sylt compiler to catch common errors,
such as passing the wrong argument to a function, without ever having to run
the program.

[source, sylt]
----
greet :: fn message: str do
    print("Hello " + message + "!")
end

greet("world") // Ok
greet(1)       // Type error
----

=== Basic types

These types are the building blocks of the type system. These examples show off
what the values and variables of a given type might look like.

.Integers
[source, sylt]
----
integer: int = 1
1 + 1 <=> 2
-69
----

.Floats
[source, sylt]
----
decimal: float = 1.0
(0.1 + 0.2) / 0.3
1.  // trailing 0 optional
.5  // leading 0 optional
----

.Strings
[source, sylt]
----
string: str = "string"
print("Hello, World!")
"non empty" + "" <=> "non empty"
----

.Booleans
[source, sylt]
----
is_true: bool = true
not false <=> true
5 > 4 <=> true
----

.Void
[source, sylt]
----
nothing: void = nil
----

=== Composite types

The basic types are very useful on their own, but sometimes more advanced types
are required. The list, for example, is a composite type since it can contain
other types.

.Lists
[source, sylt]
----
numbers: [int] = [1, 2, 3]
numbers -> push' 4
print(numbers[0]) // 1
print(numbers[3]) // 4
----

.Tuples
[source, sylt]
----
position: (float, float) = (5.0, 10.0)
position + (1.0, 1.0) <=> (6.0, 11.0) // Vector addition
position * 2. <=> (10.0, 20.0) // Scaling
print(position[0]) // 5.0
position[0] = 1.0 // Error, tuples are immutable
unit: () = ()
----

.Dicts
[source, sylt]
----
dict: {str: int} = {"one": 1, "two": 2}
dict["one"] <=> 1
dict["three"] = 3
empty_dict := {:}
----

.Sets
[source, sylt]
----
set: {int} = {1, 1, 2, 2}
set <=> {1, 2}
----

.Functions
[source, sylt]
----
square: fn int -> int : fn x: int -> int do
    //  ^^^^^^^^^^^^^ This is the type.
    x * x
end
// Usually the function type is omitted.
square :: fn x: int -> int do
    x * x
end
----

=== Type manipulation

There are even more things that can be done with types. For instance it is
possible to completely ignore the type system.

.Forcing types
[source, sylt]
----
definitely_a_number: !int = "oh no"
1 + definitely_a_number // Ok(?)
----

The above example will compile and run. It might run perfectly, crash or do a
backflip. Because the errors are not caught by the typesystem, forced types
should be used sparingly. Only use them when you are 100% sure the program is
correct and you have exhausted your other options.

Sometimes a single variable may have values of different types. Such variables
may be represented as union-types.

.Type unions
[source, sylt]
----
number: int | float = 1
number = 1.0 // Ok, number may be a float

maybe_string: str? = nil // Shorthand for str | void
maybe_string = "string"
----

=== Blobs

Blobs are a way of creating user-defined types similar to structs in C and
objects in JavaScript.

.Blob creation and field access
[source, sylt]
----
Creature :: blob {
    hp: int,
    position: (float, float),
}

spider := Creature { hp: 5, position: (0.0, 0.0) }
spider.hp <=> 5
spider.position <=> (0.0, 0.0)
----

It is often desirable to have a function that can create blobs of a specific
type. Such a function, usually called a _constructor_, can be implemented as
follows.

.A blob constructor
[source, sylt]
----
Spider :: blob {
    hp: int,
    position: (float, float),
    eat_bug: fn -> void,
}

new_spider :: fn x: float, y: float -> Spider do
    self: !Spider = nil // Set up the variable
    self = Spider {
        hp: 5,
        position: position,
        eat_bug: fn do
            self.hp += 1
        end,
    }
    ret self
end

spider := new_spider(0.0, 0.0)
----

Notice that the `Spider` blob has many fields in common with the `Creature`
blob from before. This fact can be used to do something called
https://en.wikipedia.org/wiki/Duck_typing[duck typing], which effectively
allows us to assign `Spider` blobs to `Creature` variables.

.Duck typing
[source, sylt]
----
creatures: [Creature] = []
creatures -> push' new_spider' 0.0, 0.0
creatures[0].hp -= 1   // Ok
creatures[0].eat_bug() // Type error
----

This type error may seem counter-intuitive. We know that `creatures[0]` is a
`Spider` which has the `eat_bug` function, yet we are not allowed to call it.
What is really going on here? Once the `Spider` blob is put into the list
of type `[Creature]` some type information is lost, meaning, there is no
reliable way of knowing the true type of something in the list. `creatures` is
a list of `Creature`s and other blobs containing the same fields as `Creature`,
though every element is treated as if being of type `Creature`.

To call the `eat_bug` function anyway, forced types may be used.

.Force general blob into specific blob
[source, sylt]
----
spider: !Spider = creatures[0]
spider.eat_bug() // Ok, as long as creatures[0] is a Spider
----

== Standard library

// ?<|MERGE_RESOLUTION|>--- conflicted
+++ resolved
@@ -154,7 +154,6 @@
 
 These list-functions are explained in *REF*.
 
-<<<<<<< HEAD
 ===== Implicit `ret`
 
 The `ret` keyword may be omitted if the last statement in a function is an
@@ -184,10 +183,8 @@
 squares :: [1, 2, 3] -> map' fn a: int -> int a * a end
 ----
 
-== If-statements and if-expressions
-=======
+
 == If statements and if expressions
->>>>>>> d475dd60
 
 These are your standard control flow statements.
 
