--- conflicted
+++ resolved
@@ -107,20 +107,12 @@
 .Comparison operators
 [source, sylt]
 ----
-<<<<<<< HEAD
-1 < 2       // true
-2 > 1       // true
-1 <= 1      // true
-1 >= 2      // false
-"a" == "a"  // true
-=======
 1 < 2        // true
 2 > 1        // true
 1.0 <= 1.0   // true
 1.0 >= 2.0   // false
 "a" == "a"   // true
 "a" != "a"   // false
->>>>>>> f8340044
 
 // Assert equal. Execution is halted if the values compare non-equal
 [1, 2] <=> [1, 2]
