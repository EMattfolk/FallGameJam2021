use std::collections::HashMap;
use std::path::PathBuf;
use sylt_common::error::{Error, Helper, TypeError};
use sylt_common::{RustFunction, Type as RuntimeType};
use sylt_parser::statement::NameIdentifier;
use sylt_parser::{
    expression::ComparisonKind, Assignable, AssignableKind, Expression, ExpressionKind, Identifier,
    Op as ParserOp, Span, Statement, StatementKind, Type as ParserType, TypeAssignable,
    TypeAssignableKind, TypeConstraint, TypeKind, VarKind,
};

use crate::ty::Type;
use std::collections::{BTreeMap, BTreeSet};

type TypeResult<T> = Result<T, Vec<Error>>;

trait Help {
    fn help(self, typechecker: &TypeChecker, span: Span, message: String) -> Self;
}

impl<T> Help for TypeResult<T> {
    fn help(mut self, typechecker: &TypeChecker, span: Span, message: String) -> Self {
        match &mut self {
            Ok(_) => {}
            Err(errs) => match &mut errs.last_mut() {
                Some(Error::TypeError { helpers, .. }) => {
                    helpers.push(Helper { file: typechecker.span_file(&span), span, message });
                }
                _ => panic!("Cannot help on this error"),
            },
        }
        self
    }
}

macro_rules! err_type_error {
    ($self:expr, $span:expr, $kind:expr, $( $msg:expr ),+ ) => {
        Err(vec![type_error!($self, $span, $kind, $($msg),*)])
    };
    ($self:expr, $span:expr, $kind:expr) => {
        Err(vec![type_error!($self, $span, $kind)])
    };
}

macro_rules! type_error {
    ($self:expr, $span:expr, $kind:expr, $( $msg:expr ),+ ) => {
        Error::TypeError {
            kind: $kind,
            file: $self.span_file(&$span),
            span: $span,
            message: Some(format!($( $msg ),*)),
            helpers: Vec::new(),
        }
    };
    ($self:expr, $span:expr, $kind:expr) => {
        Error::TypeError {
            kind: $kind,
            file: $self.span_file(&$span),
            span: $span,
            message: None,
            helpers: Vec::new(),
        }
    };
}

macro_rules! bin_op {
    ($self:expr, $span:expr, $ctx:expr, $a:expr, $b:expr, $con:expr) => {{
        let a = $self.expression(&$a, $ctx)?;
        let b = $self.expression(&$b, $ctx)?;
        $self.add_constraint(a, $span, $con(b));
        $self.add_constraint(b, $span, $con(a));
        $self.check_constraints($span, $ctx, a)?;
        $self.check_constraints($span, $ctx, b)?;
        Ok(a) as TypeResult<usize>
    }};
}

#[derive(Clone, Debug)]
struct Variable {
    ident: Identifier,
    ty: usize,
    kind: VarKind,
    span: Span,
}

#[derive(Clone, Debug)]
struct TypeNode {
    ty: Type,
    parent: Option<usize>,
    size: usize,
    constraints: BTreeMap<Constraint, Span>,
}

/// # Constraints for type variables
///
/// Most constraints force `Unknown` types into becoming a certain type and causes a `TypeError`
/// otherwise. Constraints applied to two or more type variables need to make sure all variables
/// have the constraint in some way. For example, if some type has the `Contains` constraint, the
/// contained type must have the `IsContainedIn` constraint. If this is not the case, the
/// typechecker may miss some constraints when unifying.
///
/// In theory, `Unknown` is the only type that can have a constraint. In practice, concrete types
/// may have constraints since they need to be checked at least once.
#[derive(Clone, Debug, Hash, PartialOrd, Ord, PartialEq, Eq)]
enum Constraint {
    Add(usize),
    Sub(usize),
    Mul(usize),
    Div(usize),
    Equ(usize),
    Cmp(usize),
    CmpEqu(usize),

    Neg,

    Indexes(usize),
    IndexedBy(usize),
    IndexingGives(usize),
    GivenByIndex(usize),
    ConstantIndex(i64, usize),

    Field(String, usize),

    Num,
    Container,
    SameContainer(usize),
    Contains(usize),
    IsContainedIn(usize),
}

struct TypeChecker {
    globals: HashMap<(usize, String), Name>,
    stack: Vec<Variable>,
    types: Vec<TypeNode>,
    namespace_to_file: HashMap<usize, PathBuf>,
    // TODO(ed): This can probably be removed via some trickery
    file_to_namespace: HashMap<PathBuf, usize>,
    functions: HashMap<String, usize>,
}

#[derive(Clone, Debug, Copy)]
struct TypeCtx {
    namespace: usize,
}

#[derive(Debug, Clone)]
enum Name {
    Blob(Type),
    Enum(Type),
    Global(Variable),
    Namespace(usize),
}

impl TypeChecker {
    fn new(
        namespace_to_file: &HashMap<usize, PathBuf>,
        functions: &HashMap<String, (usize, RustFunction, ParserType)>,
    ) -> Self {
        let mut res = Self {
            globals: HashMap::new(),
            stack: Vec::new(),
            types: Vec::new(),
            namespace_to_file: namespace_to_file.clone(),
            file_to_namespace: namespace_to_file
                .iter()
                .map(|(a, b)| (b.clone(), a.clone()))
                .collect(),
            functions: HashMap::new(),
        };
        res.functions = functions
            .iter()
            .map(|(name, (_, _, ty))| {
                (
                    name.clone(),
                    res.resolve_type(Span::zero(0), TypeCtx { namespace: 0 }, ty)
                        // NOTE(ed): This is a special error - that a user should never see.
                        .map_err(|err| panic!("Failed to parse type for {:?}\n{}", name, err[0]))
                        .unwrap(),
                )
            })
            .collect();
        res
    }

    fn push_type(&mut self, ty: Type) -> usize {
        let ty_id = self.types.len();
        self.types.push(TypeNode {
            ty,
            parent: None,
            size: 1,
            constraints: BTreeMap::new(),
        });
        ty_id
    }

    fn namespace_chain(&self, assignable: &Assignable, ctx: TypeCtx) -> Option<TypeCtx> {
        match &assignable.kind {
            AssignableKind::Read(ident) => {
                if let Some(_) = self.stack.iter().rfind(|v| v.ident.name == ident.name) {
                    None
                } else {
                    match self
                        .globals
                        .get(&(ctx.namespace, ident.name.clone()))
                        .cloned()
                    {
                        Some(Name::Namespace(namespace)) => Some(TypeCtx { namespace, ..ctx }),
                        _ => None,
                    }
                }
            }

            AssignableKind::Access(ass, ident) => {
                let ctx = self.namespace_chain(ass, ctx)?;
                match self
                    .globals
                    .get(&(ctx.namespace, ident.name.clone()))
                    .cloned()
                {
                    Some(Name::Namespace(namespace)) => Some(TypeCtx { namespace, ..ctx }),
                    _ => None,
                }
            }

            AssignableKind::Variant { .. }
            | AssignableKind::Call(..)
            | AssignableKind::ArrowCall(..)
            | AssignableKind::Index(..)
            | AssignableKind::Expression(..) => None,
        }
    }

    fn type_namespace_chain(
        &self,
        assignable: &TypeAssignable,
        ctx: TypeCtx,
    ) -> TypeResult<TypeCtx> {
        match &assignable.kind {
            TypeAssignableKind::Read(ident) => {
                if let Some(_) = self.stack.iter().rfind(|v| v.ident.name == ident.name) {
                    err_type_error! {
                        self,
                        ident.span,
                        TypeError::Exotic,
                        "'{}' is a local variable, not a namespace",
                        ident.name
                    }
                } else {
                    match self
                        .globals
                        .get(&(ctx.namespace, ident.name.clone()))
                        .cloned()
                    {
                        Some(Name::Namespace(namespace)) => Ok(TypeCtx { namespace, ..ctx }),
                        _ => err_type_error! {
                            self,
                            ident.span,
                            TypeError::UnresolvedName(ident.name.clone()),
                            "Did you forget an import?"
                        },
                    }
                }
            }

            TypeAssignableKind::Access(ass, ident) => {
                let ctx = self.type_namespace_chain(ass, ctx)?;
                match self
                    .globals
                    .get(&(ctx.namespace, ident.name.clone()))
                    .cloned()
                {
                    Some(Name::Namespace(namespace)) => Ok(TypeCtx { namespace, ..ctx }),
                    None => {
                        err_type_error!(
                            self,
                            ident.span,
                            TypeError::UnresolvedName(ident.name.clone()),
                            "Did you forget an import?"
                        )
                    }
                    _ => err_type_error! {
                        self,
                        ident.span,
                        TypeError::Exotic,
                        "'{}' should be a namespace or a blob but it's a global",
                        ident.name
                    },
                }
            }
        }
    }

    fn type_assignable(&mut self, ctx: TypeCtx, assignable: &TypeAssignable) -> TypeResult<usize> {
        match &assignable.kind {
            TypeAssignableKind::Read(ident) => match self
                .globals
                .get(&(ctx.namespace, ident.name.clone()))
                .cloned()
            {
                Some(Name::Blob(ty)) | Some(Name::Enum(ty)) => Ok(self.push_type(ty.clone())),
                None => {
                    err_type_error!(
                        self,
                        ident.span,
                        TypeError::UnresolvedName(ident.name.clone()),
                        "Expected a blob or an enum"
                    )
                }
                _ => {
                    err_type_error!(
                        self,
                        ident.span,
                        TypeError::Exotic,
                        "Expected a blob but got '{}'",
                        ident.name
                    )
                }
            },

            TypeAssignableKind::Access(ass, ident) => {
                let ctx = self.type_namespace_chain(ass, ctx)?;
                match self
                    .globals
                    .get(&(ctx.namespace, ident.name.clone()))
                    .cloned()
                {
                    Some(Name::Blob(ty)) | Some(Name::Enum(ty)) => Ok(self.push_type(ty.clone())),
                    None => {
                        err_type_error!(
                            self,
                            ident.span,
                            TypeError::UnresolvedName(ident.name.clone()),
                            "Expected a blob"
                        )
                    }
                    _ => {
                        err_type_error!(
                            self,
                            ident.span,
                            TypeError::Exotic,
                            "Expected a blob but got '{}'",
                            ident.name
                        )
                    }
                }
            }
        }
    }

    fn resolve_type(&mut self, span: Span, ctx: TypeCtx, ty: &ParserType) -> TypeResult<usize> {
        self.inner_resolve_type(span, ctx, ty, &mut HashMap::new())
    }

    fn resolve_constraint(
        &mut self,
        span: Span,
        var: usize,
        constraint: &TypeConstraint,
        seen: &HashMap<String, usize>,
    ) -> TypeResult<()> {
        fn check_constraint_arity(
            typechecker: &TypeChecker,
            span: Span,
            name: &str,
            got: usize,
            expected: usize,
        ) -> TypeResult<()> {
            if got != expected {
                err_type_error!(
                    typechecker,
                    span,
                    TypeError::WrongConstraintArity { name: name.into(), got, expected }
                )
            } else {
                Ok(())
            }
        }

        fn parse_constraint_arg(
            typechecker: &TypeChecker,
            span: Span,
            name: &str,
            seen: &HashMap<String, usize>,
        ) -> TypeResult<usize> {
            match seen.get(name) {
                Some(x) => Ok(*x),
                _ => {
                    err_type_error!(
                        typechecker,
                        span,
                        TypeError::UnknownConstraintArgument(name.into())
                    )
                }
            }
        }

        let num_args = constraint.args.len();
        match constraint.name.name.as_str() {
            "Num" => {
                check_constraint_arity(self, span, "Num", num_args, 0)?;
                self.add_constraint(var, span, Constraint::Num);
            }
            "Container" => {
                check_constraint_arity(self, span, "Container", num_args, 0)?;
                self.add_constraint(var, span, Constraint::Container);
            }
            "SameContainer" => {
                check_constraint_arity(self, span, "SameContainer", num_args, 1)?;
                let a = parse_constraint_arg(self, span, &constraint.args[0].name, seen)?;
                self.add_constraint(var, span, Constraint::SameContainer(a));
                self.add_constraint(a, span, Constraint::SameContainer(var));
            }
            "Contains" => {
                check_constraint_arity(self, span, "Contains", num_args, 1)?;
                let a = parse_constraint_arg(self, span, &constraint.args[0].name, seen)?;
                self.add_constraint(var, span, Constraint::Contains(a));
                self.add_constraint(a, span, Constraint::IsContainedIn(var));
            }
            x => return err_type_error!(self, span, TypeError::UnknownConstraint(x.into())),
        }
        Ok(())
    }

    fn inner_resolve_type(
        &mut self,
        span: Span,
        ctx: TypeCtx,
        ty: &ParserType,
        seen: &mut HashMap<String, usize>,
    ) -> TypeResult<usize> {
        use TypeKind::*;
        let ty = match &ty.kind {
            Implied => Type::Unknown,

            Resolved(ty) => match ty {
                RuntimeType::Void => Type::Void,
                RuntimeType::Unknown => Type::Unknown,
                RuntimeType::Int => Type::Int,
                RuntimeType::Float => Type::Float,
                RuntimeType::Bool => Type::Bool,
                RuntimeType::String => Type::Str,
                x => unreachable!("Got an unexpected resolved type '{:?}'", x),
            },

            UserDefined(assignable) => {
                return self.type_assignable(ctx, assignable);
            }

            Fn { constraints, params, ret } => {
                let params = params
                    .iter()
                    .map(|t| self.inner_resolve_type(span, ctx, t, seen))
                    .collect::<TypeResult<Vec<_>>>()?;
                let ret = self.inner_resolve_type(span, ctx, ret, seen)?;
                for (var, constraints) in constraints.iter() {
                    let var = match seen.get(var) {
                        Some(var) => *var,
                        // NOTE(ed): This disallowes type-variables that are only used for
                        // constraints.
                        None => {
                            return err_type_error!(
                                self,
                                span,
                                TypeError::UnresolvedName(var.clone()),
                                "Unused type-variable. (Only usages in the function signature are counted)"
                            )
                        }
                    };

                    for constraint in constraints.iter() {
                        self.resolve_constraint(span, var, constraint, seen)?;
                    }
                }
                Type::Function(params, ret)
            }

            Tuple(fields) => Type::Tuple(
                fields
                    .iter()
                    .map(|t| self.inner_resolve_type(span, ctx, t, seen))
                    .collect::<TypeResult<Vec<_>>>()?,
            ),

            List(kind) => Type::List(self.inner_resolve_type(span, ctx, kind, seen)?),

            Set(kind) => Type::Set(self.inner_resolve_type(span, ctx, kind, seen)?),

            Dict(key, value) => Type::Dict(
                self.inner_resolve_type(span, ctx, key, seen)?,
                self.inner_resolve_type(span, ctx, value, seen)?,
            ),

            Grouping(ty) => {
                return self.inner_resolve_type(span, ctx, ty, seen);
            }

            Generic(name) => {
                return Ok(*seen
                    .entry(name.clone())
                    .or_insert_with(|| self.push_type(Type::Unknown)))
            }
        };
        Ok(self.push_type(ty))
    }

    fn statement(&mut self, statement: &Statement, ctx: TypeCtx) -> TypeResult<Option<usize>> {
        let span = statement.span;
        match &statement.kind {
            StatementKind::Block { statements } => {
                // Left this for Gustav

                let ss = self.stack.len();
                let rets = self.push_type(Type::Unknown);
                let mut any_return = false;
                for stmt in statements.iter() {
                    if let Some(ret) = self.statement(stmt, ctx)? {
                        self.unify(span, ctx, rets, ret)?;
                        any_return = true;
                    }
                }
                self.stack.truncate(ss);
                if any_return {
                    Ok(Some(rets))
                } else {
                    Ok(None)
                }
            }

            StatementKind::Ret { value } => Ok(Some(self.expression(value, ctx)?)),

            StatementKind::StatementExpression { value } => {
                self.expression(value, ctx)?;
                Ok(None)
            }

            StatementKind::If { condition, pass, fail } => {
                let condition = self.expression(condition, ctx)?;
                let boolean = self.push_type(Type::Bool);
                self.unify(span, ctx, boolean, condition)?;

                let pass = self.statement(pass, ctx)?;
                let fail = self.statement(fail, ctx)?;
                match (pass, fail) {
                    (Some(pass), Some(fail)) => Ok(Some(self.unify(span, ctx, pass, fail)?)),
                    (Some(pass), _) => Ok(Some(pass)),
                    (_, Some(fail)) => Ok(Some(fail)),
                    _ => Ok(None),
                }
            }

            StatementKind::Assignment { kind, target, value } => {
                self.can_assign(span, ctx, target)?;
                let expression_ty = self.expression(value, ctx)?;
                let target_ty = self.assignable(target, ctx)?;
                match kind {
                    ParserOp::Nop => {}
                    ParserOp::Add => {
                        self.add_constraint(expression_ty, span, Constraint::Add(target_ty));
                        self.add_constraint(target_ty, span, Constraint::Add(expression_ty));
                    }
                    ParserOp::Sub => {
                        self.add_constraint(expression_ty, span, Constraint::Sub(target_ty));
                        self.add_constraint(target_ty, span, Constraint::Sub(expression_ty));
                    }
                    ParserOp::Mul => {
                        self.add_constraint(expression_ty, span, Constraint::Mul(target_ty));
                        self.add_constraint(target_ty, span, Constraint::Mul(expression_ty));
                    }
                    ParserOp::Div => {
                        self.add_constraint(expression_ty, span, Constraint::Mul(target_ty));
                        self.add_constraint(target_ty, span, Constraint::Mul(expression_ty));
                    }
                };
                self.unify(span, ctx, expression_ty, target_ty)?;
                Ok(None)
            }

            StatementKind::Definition { .. } => {
                self.definition(statement, false, ctx)?;
                Ok(None)
            }

            StatementKind::Loop { condition, body } => {
                let condition = self.expression(condition, ctx)?;
                let boolean = self.push_type(Type::Bool);
                self.unify(span, ctx, boolean, condition)?;

                self.statement(body, ctx)
            }

            StatementKind::Break => Ok(None),
            StatementKind::Continue => Ok(None),

            StatementKind::Unreachable => Ok(None),
            StatementKind::EmptyStatement => Ok(None),

            StatementKind::Use { .. }
            | StatementKind::Blob { .. }
            | StatementKind::Enum { .. }
            | StatementKind::IsCheck { .. }
            | StatementKind::ExternalDefinition { .. } => {
                unreachable!(
                    "Illegal inner statement at {:?}! Parser should have caught this.",
                    span
                )
            }
        }
    }

    fn outer_statement(&mut self, statement: &Statement, ctx: TypeCtx) -> TypeResult<()> {
        let span = statement.span;
        match &statement.kind {
            StatementKind::Use { name, file, .. } => {
                let ident = match name {
                    NameIdentifier::Implicit(ident) => ident,
                    NameIdentifier::Alias(ident) => ident,
                };
                let other = self.file_to_namespace[file];
                self.globals
                    .insert((ctx.namespace, ident.name.clone()), Name::Namespace(other));
            }

            StatementKind::Enum { name, variants } => {
                let mut resolved_variants = BTreeMap::new();
                for (k, t) in variants.iter() {
                    resolved_variants.insert(k.clone(), self.resolve_type(span, ctx, t)?);
                }
                let ty = Type::Enum(name.clone(), resolved_variants);
                self.globals
                    .insert((ctx.namespace, name.clone()), Name::Enum(ty));
            }

            StatementKind::Blob { name, fields } => {
                let mut resolved_fields = BTreeMap::new();
                for (k, t) in fields.iter() {
                    resolved_fields.insert(k.clone(), self.resolve_type(span, ctx, t)?);
                }
                let ty = Type::Blob(name.clone(), resolved_fields);
                self.globals
                    .insert((ctx.namespace, name.clone()), Name::Blob(ty));
            }

            StatementKind::Definition { .. } => {
                self.definition(statement, true, ctx)?;
            }

            StatementKind::ExternalDefinition { ident, kind, ty } => {
                let ty = self.resolve_type(span, ctx, ty)?;
                let var = Variable { ident: ident.clone(), ty, kind: *kind, span };
                self.globals
                    .insert((ctx.namespace, ident.name.clone()), Name::Global(var));
            }

            StatementKind::IsCheck { lhs, rhs } => {
                let lhs = self.resolve_type(span, ctx, lhs)?;
                let rhs = self.resolve_type(span, ctx, rhs)?;
                self.unify(span, ctx, lhs, rhs)?;
            }

            StatementKind::Assignment { .. }
            | StatementKind::Loop { .. }
            | StatementKind::Break
            | StatementKind::Continue
            | StatementKind::Ret { .. }
            | StatementKind::If { .. }
            | StatementKind::Block { .. }
            | StatementKind::StatementExpression { .. }
            | StatementKind::Unreachable
            | StatementKind::EmptyStatement => {
                unreachable!(
                    "Illegal outer statement between lines {} and {} in '{}'! Parser should have caught this",
                    span.line_start,
                    span.line_end,
                    self.span_file(&span).display()
                )
            }
        }
        Ok(())
    }

    fn assignable(&mut self, assignable: &Assignable, ctx: TypeCtx) -> TypeResult<usize> {
        let span = assignable.span;
        match &assignable.kind {
<<<<<<< HEAD
            AssignableKind::Variant { enum_ass, variant, value } => {
                let (ctx, enum_name) = match &enum_ass.kind {
                    AssignableKind::Read(enum_name) => (ctx, enum_name),
                    AssignableKind::Access(chain, enum_name) => match self.namespace_chain(chain, ctx) {
                        Some(ctx) => (ctx, enum_name),
                        None => return err_type_error!(
                            self,
                            span,
                            TypeError::Exotic,
                            "Not all accesses are namespace accesses\nsince enums cannot be stored anywhere"
                        ),
                    }

                    AssignableKind::Call(_, _)
                    | AssignableKind::Variant { .. }
                    | AssignableKind::ArrowCall(_, _, _)
                    | AssignableKind::Index(_, _)
                    | AssignableKind::Expression(_) => unreachable!(),
                };
                match self.stack.iter().rfind(|v| v.ident.name == enum_name.name) {
                    Some(var) => {
                        return err_type_error!(
                            self,
                            span,
                            TypeError::Exotic,
                            "Expected an enum - but the local variable '{}'",
                            var.ident.name
                        )
                        .help(
                            self,
                            var.span,
                            format!("'{}' was declared here", var.ident.name),
                        )?
                    }
                    None => {}
                };
                let ty = match self.globals.get(&(ctx.namespace, enum_name.name.clone())) {
                    // TODO(ed): Is this correct?
                    Some(Name::Enum(ty)) => self.push_type(ty.clone()),
                    _ => {
                        return err_type_error!(
                            self,
                            span,
                            TypeError::UnresolvedName(enum_name.name.clone())
                        )
                    }
                };

                let (enum_name, variants) = match self.find_type(ty) {
                    Type::Enum(name, variants) => (name, variants),
                    Type::Unknown => todo!("Should this ever happen?"),
                    _ => {
                        return err_type_error!(
                            self,
                            variant.span,
                            TypeError::Violating(self.bake_type(ty)),
                            "Is not an enum-variant"
                        )
                    }
                };
                // Only unify this variant with the expression
                let expr_ty = self.expression(value, ctx)?;
                match variants.get(&variant.name) {
                    Some(field_ty) => self.unify(variant.span, ctx, *field_ty, expr_ty)?,
                    None => {
                        return err_type_error!(
                            self,
                            variant.span,
                            TypeError::UnknownVariant(enum_name, variant.name.clone())
                        )
                    }
                };
                Ok(ty)
            }

=======
            // FIXME: Functions are copied since they may be specialized
            // several times, this does not work properly when functions are
            // passed to an unknown function parameter.
>>>>>>> 28871749
            AssignableKind::Read(ident) => {
                if let Some(var) = self
                    .stack
                    .iter()
                    .rfind(|v| v.ident.name == ident.name)
                    .cloned()
                {
                    match self.find_type(var.ty) {
                        Type::Function(..) => Ok(self.copy(var.ty)),
                        _ => Ok(var.ty),
                    }
                } else {
                    match self
                        .globals
                        .get(&(ctx.namespace, ident.name.clone()))
                        .cloned()
                    {
                        Some(Name::Global(var)) => match self.find_type(var.ty) {
                            Type::Function(..) => Ok(self.copy(var.ty)),
                            _ => Ok(var.ty),
                        },
                        None => match self.functions.get(&ident.name).cloned() {
                            Some(f) => Ok(self.copy(f)),
                            None => err_type_error!(
                                self,
                                span,
                                TypeError::UnresolvedName(ident.name.clone())
                            ),
                        },
                        _ => panic!("Not a variable!"),
                    }
                }
            }

            AssignableKind::Call(f, args) => {
                let f = self.assignable(f, ctx)?;
                match self.find_type(f) {
                    Type::Function(params, ret) => {
                        if args.len() != params.len() {
                            return err_type_error!(
                                self,
                                span,
                                TypeError::WrongArity { got: args.len(), expected: params.len() }
                            );
                        }
                        // TODO(ed): Annotate the errors?
                        for (a, p) in args.iter().zip(params.iter()) {
                            let a = self.expression(a, ctx)?;
                            self.unify(span, ctx, *p, a)?;
                        }

                        Ok(ret)
                    }
                    Type::Unknown => err_type_error!(
                        self,
                        span,
                        TypeError::Violating(self.bake_type(f)),
                        "Unknown types cannot be called"
                    ),
                    _ => err_type_error!(
                        self,
                        span,
                        TypeError::Violating(self.bake_type(f)),
                        "Not callable"
                    ),
                }
            }

            AssignableKind::ArrowCall(pre_arg, f, args) => {
                let mut args = args.clone();
                args.insert(0, Expression::clone(pre_arg));
                let mapped_assignable =
                    Assignable { span, kind: AssignableKind::Call(f.clone(), args) };
                self.assignable(&mapped_assignable, ctx)
            }

            AssignableKind::Access(outer, ident) => match self.namespace_chain(outer, ctx) {
                Some(ctx) => self.assignable(
                    &Assignable { span, kind: AssignableKind::Read(ident.clone()) },
                    ctx,
                ),
                None => {
                    let outer = self.assignable(outer, ctx)?;
                    let ret = self.push_type(Type::Unknown);
                    self.add_constraint(outer, span, Constraint::Field(ident.name.clone(), ret));
                    self.check_constraints(span, ctx, outer)?;
                    Ok(ret)
                }
            },

            AssignableKind::Index(outer, syn_index) => {
                let outer = self.assignable(outer, ctx)?;
                let index = self.expression(syn_index, ctx)?;
                let ret = self.push_type(Type::Unknown);
                match syn_index.kind {
                    ExpressionKind::Int(index) => {
                        self.add_constraint(outer, span, Constraint::ConstantIndex(index, ret));
                    }
                    _ => {
                        self.add_constraint(index, span, Constraint::Indexes(outer));
                        self.add_constraint(outer, span, Constraint::IndexedBy(index));
                        self.add_constraint(outer, span, Constraint::IndexingGives(ret));
                        self.add_constraint(ret, span, Constraint::GivenByIndex(outer));
                    }
                }

                self.check_constraints(span, ctx, outer)?;
                self.check_constraints(span, ctx, index)?;
                Ok(ret)
            }

            AssignableKind::Expression(expression) => self.expression(expression, ctx),
        }
    }

    fn expression(&mut self, expression: &Expression, ctx: TypeCtx) -> TypeResult<usize> {
        let span = expression.span;
        let res = match &expression.kind {
            ExpressionKind::Get(ass) => self.assignable(ass, ctx),

            ExpressionKind::Add(a, b) => bin_op!(self, span, ctx, a, b, Constraint::Add),
            ExpressionKind::Sub(a, b) => bin_op!(self, span, ctx, a, b, Constraint::Sub),
            ExpressionKind::Mul(a, b) => bin_op!(self, span, ctx, a, b, Constraint::Mul),
            ExpressionKind::Div(a, b) => bin_op!(self, span, ctx, a, b, Constraint::Div),

            ExpressionKind::Comparison(a, comp, b) => match comp {
                ComparisonKind::NotEquals | ComparisonKind::Equals => {
                    bin_op!(self, span, ctx, a, b, Constraint::Equ)?;
                    Ok(self.push_type(Type::Bool))
                }
                ComparisonKind::Less | ComparisonKind::Greater => {
                    bin_op!(self, span, ctx, a, b, Constraint::Cmp)?;
                    Ok(self.push_type(Type::Bool))
                }
                ComparisonKind::LessEqual | ComparisonKind::GreaterEqual => {
                    bin_op!(self, span, ctx, a, b, Constraint::CmpEqu)?;
                    Ok(self.push_type(Type::Bool))
                }

                ComparisonKind::In => {
                    let a = self.expression(&a, ctx)?;
                    let b = self.expression(&b, ctx)?;
                    self.add_constraint(a, span, Constraint::IsContainedIn(b));
                    self.add_constraint(b, span, Constraint::Contains(a));
                    self.check_constraints(span, ctx, a)?;
                    self.check_constraints(span, ctx, b)?;
                    Ok(self.push_type(Type::Bool))
                }
            },

            ExpressionKind::AssertEq(a, b) => {
                bin_op!(self, span, ctx, a, b, Constraint::Equ)?;
                Ok(self.push_type(Type::Bool))
            }

            ExpressionKind::Or(a, b) | ExpressionKind::And(a, b) => {
                let a = self.expression(a, ctx)?;
                let b = self.expression(b, ctx)?;
                let boolean = self.push_type(Type::Bool);
                self.unify(span, ctx, a, boolean)?;
                self.unify(span, ctx, b, boolean)
            }

            ExpressionKind::Neg(a) => {
                let a = self.expression(a, ctx)?;
                self.add_constraint(a, span, Constraint::Neg);
                Ok(a)
            }

            ExpressionKind::Not(a) => {
                let a = self.expression(a, ctx)?;
                let boolean = self.push_type(Type::Bool);
                self.unify(span, ctx, a, boolean)
            }

            ExpressionKind::Parenthesis(expr) => self.expression(expr, ctx),

            ExpressionKind::IfExpression { condition, pass, fail } => {
                let boolean = self.push_type(Type::Bool);
                let condition = self.expression(condition, ctx)?;
                self.unify(span, ctx, condition, boolean)?;
                let pass = self.expression(pass, ctx)?;
                let fail = self.expression(fail, ctx)?;
                self.unify(span, ctx, pass, fail)
            }

            ExpressionKind::Function { name: _, params, ret, body } => {
                let ss = self.stack.len();
                let mut args = Vec::new();
                let mut seen = HashMap::new();
                for (ident, ty) in params.iter() {
                    let ty = self.inner_resolve_type(span, ctx, ty, &mut seen)?;
                    args.push(ty);

                    let var = Variable {
                        ident: ident.clone(),
                        ty,
                        kind: VarKind::Const,
                        span,
                    };
                    self.stack.push(var);
                }

                let ret = self.inner_resolve_type(span, ctx, ret, &mut seen)?;
                if let Some(actual_ret) = self.statement(body, ctx)? {
                    self.unify(span, ctx, ret, actual_ret)?;
                } else {
                    let void = self.push_type(Type::Void);
                    self.unify(span, ctx, ret, void)?;
                }

                self.stack.truncate(ss);

                Ok(self.push_type(Type::Function(args, ret)))
            }

            ExpressionKind::Blob { blob, fields } => {
                let blob_ty = self.type_assignable(ctx, blob)?;
                let (blob_name, blob_fields) = match self.find_type(blob_ty) {
                    Type::Blob(name, fields) => (name, fields),
                    _ => unreachable!(),
                };

                let given_fields: BTreeMap<_, _> = fields
                    .iter()
                    .map(|(key, _)| Ok((key.clone(), self.push_type(Type::Unknown))))
                    .collect::<TypeResult<_>>()?;

                let mut errors = Vec::new();
                for (field, _) in blob_fields.iter() {
                    if !given_fields.contains_key(field) {
                        errors.push(type_error!(
                            self,
                            span,
                            TypeError::MissingField {
                                blob: blob_name.clone(),
                                field: field.clone(),
                            }
                        ));
                    }
                }

                for (field, _) in given_fields.iter() {
                    if !blob_fields.contains_key(field) {
                        errors.push(type_error!(
                            self,
                            span,
                            TypeError::UnknownField {
                                blob: blob_name.clone(),
                                field: field.clone(),
                            }
                        ));
                    }
                }

                if !errors.is_empty() {
                    return Err(errors);
                }

                let given_blob =
                    self.push_type(Type::Blob(blob_name.clone(), given_fields.clone()));

                // Unify the fields with their real types
                let ss = self.stack.len();
                for (key, expr) in fields {
                    if matches!(expr.kind, ExpressionKind::Function { .. }) {
                        self.stack.push(Variable {
                            ident: Identifier { name: "self".to_string(), span },
                            kind: VarKind::Const,
                            ty: given_blob,
                            span,
                        });
                    }
                    let expr_ty = self.expression(expr, ctx)?;
                    self.unify(span, ctx, expr_ty, given_fields[key])?;
                    self.stack.truncate(ss);
                }

                self.unify(span, ctx, given_blob, blob_ty)
            }

            ExpressionKind::Tuple(exprs) => {
                let mut tys = Vec::new();
                for expr in exprs.iter() {
                    tys.push(self.expression(expr, ctx)?);
                }
                Ok(self.push_type(Type::Tuple(tys)))
            }

            ExpressionKind::List(exprs) => {
                let inner_ty = self.push_type(Type::Unknown);
                for expr in exprs.iter() {
                    let e = self.expression(expr, ctx)?;
                    self.unify(span, ctx, inner_ty, e)?;
                }
                Ok(self.push_type(Type::List(inner_ty)))
            }

            ExpressionKind::Set(exprs) => {
                let inner_ty = self.push_type(Type::Unknown);
                for expr in exprs.iter() {
                    let e = self.expression(expr, ctx)?;
                    self.unify(span, ctx, inner_ty, e)?;
                }
                Ok(self.push_type(Type::Set(inner_ty)))
            }

            ExpressionKind::Dict(exprs) => {
                let key_ty = self.push_type(Type::Unknown);
                let value_ty = self.push_type(Type::Unknown);
                for (key, value) in exprs.iter().zip(exprs.iter().skip(1)).step_by(2) {
                    let e = self.expression(key, ctx)?;
                    self.unify(span, ctx, key_ty, e)?;
                    let e = self.expression(value, ctx)?;
                    self.unify(span, ctx, value_ty, e)?;
                }
                Ok(self.push_type(Type::Dict(key_ty, value_ty)))
            }

            ExpressionKind::Int(_) => Ok(self.push_type(Type::Int)),
            ExpressionKind::Float(_) => Ok(self.push_type(Type::Float)),
            ExpressionKind::Str(_) => Ok(self.push_type(Type::Str)),
            ExpressionKind::Bool(_) => Ok(self.push_type(Type::Bool)),
            ExpressionKind::Nil => Ok(self.push_type(Type::Void)),
        }?;
        let res_ty = self.find_type(res);
        match res_ty {
            // Type::Blob(_, _) => Ok(self.push_type(res_ty)),
            _ => Ok(res),
        }
    }

    fn definition(&mut self, statement: &Statement, global: bool, ctx: TypeCtx) -> TypeResult<()> {
        let span = statement.span;
        match &statement.kind {
            StatementKind::Definition { ident, kind, ty, value } => {
                let defined_ty = self.resolve_type(span, ctx, &ty)?;

                let is_function = match &value.kind {
                    ExpressionKind::Function { params, .. } => {
                        let args = params
                            .iter()
                            .map(|_| self.push_type(Type::Unknown))
                            .collect();
                        let ret = self.push_type(Type::Unknown);
                        let fn_ty = self.push_type(Type::Function(args, ret));
                        self.unify(span, ctx, defined_ty, fn_ty)?;
                        let var = Variable { ident: ident.clone(), ty: fn_ty, kind: *kind, span };
                        if global {
                            self.globals
                                .insert((ctx.namespace, ident.name.clone()), Name::Global(var));
                        } else {
                            self.stack.push(var);
                        }
                        true
                    }
                    _ => false,
                };

                let expression_ty = self.expression(value, ctx)?;
                self.unify(span, ctx, expression_ty, defined_ty)?;

                if !is_function {
                    let var = Variable {
                        ident: ident.clone(),
                        ty: defined_ty,
                        kind: *kind,
                        span,
                    };
                    if global {
                        self.globals.insert(
                            (ctx.namespace, ident.name.clone()),
                            Name::Global(var.clone()),
                        );
                    } else {
                        self.stack.push(var);
                    }
                }
            }
            _ => unreachable!(),
        }
        Ok(())
    }

    fn find(&mut self, a: usize) -> usize {
        let mut root = a;
        while let Some(next) = self.types[root].parent {
            root = next;
        }

        let mut node = a;
        while let Some(next) = self.types[node].parent {
            self.types[node].parent = Some(root);
            node = next;
        }

        root
    }

    fn find_node(&mut self, a: usize) -> &TypeNode {
        let ta = self.find(a);
        &self.types[ta]
    }

    fn find_node_mut(&mut self, a: usize) -> &mut TypeNode {
        let ta = self.find(a);
        &mut self.types[ta]
    }

    fn find_type(&mut self, a: usize) -> Type {
        self.find_node(a).ty.clone()
    }

    fn inner_bake_type(&mut self, a: usize, seen: &mut HashMap<usize, RuntimeType>) -> RuntimeType {
        let a = self.find(a);
        if seen.contains_key(&a) {
            return seen[&a].clone();
        }

        seen.insert(a, RuntimeType::Unknown);

        let res = match self.find_type(a) {
            Type::Unknown => RuntimeType::Unknown,
            Type::Ty => RuntimeType::Ty,
            Type::Void => RuntimeType::Void,
            Type::Int => RuntimeType::Int,
            Type::Float => RuntimeType::Float,
            Type::Bool => RuntimeType::Bool,
            Type::Str => RuntimeType::String,
            Type::Tuple(tys) => RuntimeType::Tuple(
                tys.iter()
                    .map(|ty| self.inner_bake_type(*ty, seen))
                    .collect(),
            ),
            Type::List(ty) => RuntimeType::List(Box::new(self.inner_bake_type(ty, seen))),
            Type::Set(ty) => RuntimeType::Set(Box::new(self.inner_bake_type(ty, seen))),
            Type::Dict(ty_k, ty_v) => RuntimeType::Dict(
                Box::new(self.inner_bake_type(ty_k, seen)),
                Box::new(self.inner_bake_type(ty_v, seen)),
            ),
            Type::Function(args, ret) => RuntimeType::Function(
                args.iter()
                    .map(|ty| self.inner_bake_type(*ty, seen))
                    .collect(),
                Box::new(self.inner_bake_type(ret, seen)),
            ),
            Type::Blob(name, fields) => RuntimeType::Blob(
                name.clone(),
                fields
                    .iter()
                    .map(|(name, ty)| (name.clone(), self.inner_bake_type(*ty, seen)))
                    .collect(),
            ),
            Type::Enum(name, variants) => RuntimeType::Enum(
                name.clone(),
                variants
                    .iter()
                    .map(|(name, ty)| (name.clone(), self.inner_bake_type(*ty, seen)))
                    .collect(),
            ),

            Type::Invalid => RuntimeType::Invalid,
        };

        seen.insert(a, res.clone());
        res
    }

    fn bake_type(&mut self, a: usize) -> RuntimeType {
        self.inner_bake_type(a, &mut HashMap::new())
    }

    // This span is wierd - is it weird?
    fn check_constraints(&mut self, span: Span, ctx: TypeCtx, a: usize) -> TypeResult<()> {
        for (constraint, original_span) in self.find_node(a).constraints.clone().iter() {
            match constraint {
                // It would be nice to know from where this came from
                Constraint::Add(b) => self.add(span, ctx, a, *b),
                Constraint::Sub(b) => self.sub(span, ctx, a, *b),
                Constraint::Mul(b) => self.mul(span, ctx, a, *b),
                Constraint::Div(b) => self.div(span, ctx, a, *b),
                Constraint::Equ(b) => self.equ(span, ctx, a, *b),
                Constraint::Cmp(b) => self.cmp(span, ctx, a, *b),
                Constraint::CmpEqu(b) => self.equ(span, ctx, a, *b).and(self.cmp(span, ctx, a, *b)),

                Constraint::Neg => match self.find_type(a) {
                    Type::Unknown | Type::Int | Type::Float => Ok(()),
                    _ => err_type_error!(
                        self,
                        span,
                        TypeError::UniOp { val: self.bake_type(a), op: "-".to_string() }
                    ),
                },

                Constraint::IndexedBy(b) => self.is_indexed_by(span, ctx, a, *b),
                Constraint::Indexes(b) => self.is_indexed_by(span, ctx, *b, a),

                Constraint::IndexingGives(b) => self.is_given_by_indexing(span, ctx, a, *b),
                Constraint::GivenByIndex(b) => self.is_given_by_indexing(span, ctx, *b, a),

                Constraint::ConstantIndex(index, ret) => {
                    self.constant_index(span, ctx, a, *index, *ret)
                }

                Constraint::Field(name, expected_ty) => match self.find_type(a).clone() {
                    Type::Unknown => Ok(()),
                    Type::Blob(blob_name, fields) => match fields.get(name) {
                        Some(actual_ty) => {
                            self.unify(span, ctx, *expected_ty, *actual_ty).map(|_| ())
                        }
                        None => err_type_error!(
                            self,
                            span,
                            TypeError::MissingField {
                                blob: blob_name.clone(),
                                field: name.clone(),
                            }
                        ),
                    },
                    _ => err_type_error!(
                        self,
                        span,
                        TypeError::Exotic,
                        "The type \"{}\" is not a blob, so it cannot have a field \"{}\"",
                        self.bake_type(a),
                        name
                    ),
                },

                Constraint::Num => match self.find_type(a) {
                    Type::Unknown | Type::Float | Type::Int => Ok(()),
                    _ => err_type_error!(
                        self,
                        span,
                        TypeError::Violating(self.bake_type(a)),
                        "The Num constraint forces int or float"
                    ),
                },

                Constraint::Container => match self.find_type(a) {
                    Type::Unknown | Type::Set(..) | Type::List(..) | Type::Dict(..) => Ok(()),
                    _ => err_type_error!(
                        self,
                        span,
                        TypeError::Violating(self.bake_type(a)),
                        "The Container constraint forces set, list or dict"
                    ),
                },

                Constraint::SameContainer(b) => match (self.find_type(a), self.find_type(*b)) {
                    (Type::Unknown, _)
                    | (_, Type::Unknown)
                    | (Type::Set(..), Type::Set(..))
                    | (Type::List(..), Type::List(..))
                    | (Type::Dict(..), Type::Dict(..)) => Ok(()),

                    _ => err_type_error!(
                        self,
                        span,
                        TypeError::Mismatch {
                            got: self.bake_type(a),
                            expected: self.bake_type(*b)
                        },
                        "The SameContainer constraint forces the outer containers to match"
                    ),
                },

                Constraint::Contains(b) => self.contains(span, ctx, a, *b),
                Constraint::IsContainedIn(b) => self.contains(span, ctx, *b, a),
            }
            .help(self, *original_span, "Requirement came from".to_string())?
        }
        Ok(())
    }

    fn union(&mut self, a: usize, b: usize) {
        let a = self.find(a);
        let b = self.find(b);

        if a == b {
            return;
        }

        let (a, b) = if self.types[a].size < self.types[b].size {
            (b, a)
        } else {
            (a, b)
        };

        self.types[b].parent = Some(a);
        self.types[a].size += self.types[b].size;

        // TODO(ed): Which span should we keep? The one closest to the top? Should we combine them?
        for (con, span) in self.types[b].constraints.clone().iter() {
            self.types[a].constraints.insert(con.clone(), *span);
        }
    }

    fn unify(&mut self, span: Span, ctx: TypeCtx, a: usize, b: usize) -> TypeResult<usize> {
        let a = self.find(a);
        let b = self.find(b);

        if a == b {
            return Ok(a);
        }

        match (self.find_type(a), self.find_type(b)) {
            (_, Type::Unknown) => self.find_node_mut(b).ty = self.find_type(a),

            (Type::Unknown, _) => self.find_node_mut(a).ty = self.find_type(b),

            _ => match (self.find_type(a), self.find_type(b)) {
                (Type::Ty, Type::Ty) => {}
                (Type::Void, Type::Void) => {}
                (Type::Int, Type::Int) => {}
                (Type::Float, Type::Float) => {}
                (Type::Bool, Type::Bool) => {}
                (Type::Str, Type::Str) => {}

                (Type::List(a), Type::List(b)) => {
                    self.unify(span, ctx, a, b)?;
                }
                (Type::Set(a), Type::Set(b)) => {
                    self.unify(span, ctx, a, b)?;
                }
                (Type::Dict(a_k, a_v), Type::Dict(b_k, b_v)) => {
                    self.unify(span, ctx, a_k, b_k)?;
                    self.unify(span, ctx, a_v, b_v)?;
                }

                (Type::Tuple(a), Type::Tuple(b)) => {
                    for (a, b) in a.iter().zip(b.iter()) {
                        self.unify(span, ctx, *a, *b)?;
                    }
                }

                (Type::Function(a_args, a_ret), Type::Function(b_args, b_ret)) => {
                    // TODO: Make sure there is one place this is checked.
                    if a_args.len() != b_args.len() {
                        return err_type_error!(
                            self,
                            span,
                            TypeError::WrongArity { got: a_args.len(), expected: b_args.len() }
                        );
                    }
                    for (a, b) in a_args.iter().zip(b_args.iter()) {
                        self.unify(span, ctx, *a, *b)?;
                    }
                    self.unify(span, ctx, a_ret, b_ret)?;
                }

                (Type::Blob(_a_blob, a_fields), Type::Blob(b_blob, b_fields)) => {
                    // TODO(ed): This should give information about the violating fields.
                    if a_fields.len() != b_fields.len() {
                        return err_type_error!(
                            self,
                            span,
                            TypeError::Mismatch {
                                got: self.bake_type(a),
                                expected: self.bake_type(b)
                            },
                            "Blobs have different number of fields"
                        );
                    }

                    for (a_field, a_ty) in a_fields.iter() {
                        let b_ty = match b_fields.get(a_field) {
                            Some(b_ty) => *b_ty,
                            None => {
                                return err_type_error!(
                                    self,
                                    span,
                                    TypeError::MissingField {
                                        blob: b_blob.clone(),
                                        field: a_field.clone()
                                    }
                                )
                            }
                        };
                        self.unify(span, ctx, *a_ty, b_ty)?;
                    }
                }

                (Type::Enum(a_name, a_variants), Type::Enum(b_name, b_variants)) => {
                    for (a_var, _) in a_variants.iter() {
                        if !b_variants.contains_key(a_var) {
                            return err_type_error!(
                                self,
                                span,
                                TypeError::UnknownVariant(b_name.clone(), a_var.clone())
                            );
                        }
                    }
                    for (b_var, b_ty) in b_variants.iter() {
                        let a_ty = match a_variants.get(b_var) {
                            Some(a_ty) => *a_ty,
                            None => {
                                return err_type_error!(
                                    self,
                                    span,
                                    TypeError::UnknownVariant(a_name.clone(), b_var.clone())
                                )
                            }
                        };
                        self.unify(span, ctx, a_ty, *b_ty)?;
                    }
                }

                _ => {
                    return err_type_error!(
                        self,
                        span,
                        TypeError::Mismatch {
                            got: self.bake_type(a),
                            expected: self.bake_type(b),
                        },
                        "Types don't match"
                    );
                }
            },
        }

        self.union(a, b);

        self.check_constraints(span, ctx, a)?;

        Ok(a)
    }

    #[allow(unused)]
    fn print_type(&mut self, ty: usize) {
        let ty = self.find(ty);
        let mut same = BTreeSet::new();
        for i in 0..self.types.len() {
            if self.find(i) == ty {
                same.insert(i);
            }
        }
        eprintln!(
            "{}: {:?} {:?} = {:?}",
            ty,
            self.bake_type(ty),
            self.find_node(ty).constraints,
            same
        );
    }

    fn inner_copy(&mut self, old_ty: usize, seen: &mut HashMap<usize, usize>) -> usize {
        let old_ty = self.find(old_ty);

        if let Some(res) = seen.get(&old_ty) {
            return *res;
        }
        let new_ty = self.push_type(Type::Unknown);
        seen.insert(old_ty, new_ty);

        self.find_node_mut(new_ty).constraints = self
            .find_node(old_ty)
            .constraints
            .clone()
            .iter()
            .map(|(con, span)| {
                (
                    match &con {
                        Constraint::Add(x) => Constraint::Add(self.inner_copy(*x, seen)),
                        Constraint::Sub(x) => Constraint::Sub(self.inner_copy(*x, seen)),
                        Constraint::Mul(x) => Constraint::Mul(self.inner_copy(*x, seen)),
                        Constraint::Div(x) => Constraint::Div(self.inner_copy(*x, seen)),
                        Constraint::Equ(x) => Constraint::Equ(self.inner_copy(*x, seen)),
                        Constraint::Cmp(x) => Constraint::Cmp(self.inner_copy(*x, seen)),
                        Constraint::CmpEqu(x) => Constraint::CmpEqu(self.inner_copy(*x, seen)),
                        Constraint::Neg => Constraint::Neg,
                        Constraint::Indexes(x) => Constraint::Indexes(self.inner_copy(*x, seen)),
                        Constraint::IndexedBy(x) => {
                            Constraint::IndexedBy(self.inner_copy(*x, seen))
                        }
                        Constraint::IndexingGives(x) => {
                            Constraint::IndexingGives(self.inner_copy(*x, seen))
                        }
                        Constraint::GivenByIndex(x) => {
                            Constraint::GivenByIndex(self.inner_copy(*x, seen))
                        }
                        Constraint::ConstantIndex(i, x) => {
                            Constraint::ConstantIndex(*i, self.inner_copy(*x, seen))
                        }
                        Constraint::Field(f, x) => {
                            Constraint::Field(f.clone(), self.inner_copy(*x, seen))
                        }
                        Constraint::Num => Constraint::Num,
                        Constraint::Container => Constraint::Container,
                        Constraint::SameContainer(x) => {
                            Constraint::SameContainer(self.inner_copy(*x, seen))
                        }
                        Constraint::Contains(x) => Constraint::Contains(self.inner_copy(*x, seen)),
                        Constraint::IsContainedIn(x) => {
                            Constraint::IsContainedIn(self.inner_copy(*x, seen))
                        }
                    },
                    *span,
                )
            })
            .collect();

        let ty = self.find_type(old_ty);
        self.find_node_mut(new_ty).ty = match ty {
            Type::Invalid
            | Type::Unknown
            | Type::Ty
            | Type::Void
            | Type::Int
            | Type::Float
            | Type::Bool
            | Type::Str => ty,

            Type::Tuple(tys) => {
                Type::Tuple(tys.iter().map(|ty| self.inner_copy(*ty, seen)).collect())
            }

            Type::List(ty) => Type::List(self.inner_copy(ty, seen)),
            Type::Set(ty) => Type::Set(self.inner_copy(ty, seen)),

            Type::Dict(ty_k, ty_v) => {
                Type::Dict(self.inner_copy(ty_k, seen), self.inner_copy(ty_v, seen))
            }

            Type::Function(args, ret) => Type::Function(
                args.iter().map(|ty| self.inner_copy(*ty, seen)).collect(),
                self.inner_copy(ret, seen),
            ),

            // TODO(ed): We can cheat here and just copy the table directly.
            Type::Blob(name, fields) => Type::Blob(
                name.clone(),
                fields
                    .iter()
                    .map(|(name, ty)| (name.clone(), self.inner_copy(*ty, seen)))
                    .collect(),
            ),

            Type::Enum(name, variants) => Type::Enum(
                name.clone(),
                variants
                    .iter()
                    .map(|(name, ty)| (name.clone(), self.inner_copy(*ty, seen)))
                    .collect(),
            ),
        };
        new_ty
    }

    fn copy(&mut self, ty: usize) -> usize {
        let mut seen = HashMap::new();
        self.inner_copy(ty, &mut seen)
    }

    fn can_assign(&mut self, span: Span, ctx: TypeCtx, assignable: &Assignable) -> TypeResult<()> {
        match &assignable.kind {
            AssignableKind::Variant { .. } => {
                err_type_error!(
                    self,
                    span,
                    TypeError::Assignability,
                    "Cannot assign to enum-variant"
                )
            }
            AssignableKind::Read(ident) => {
                match self.stack.iter().rfind(|v| v.ident.name == ident.name) {
                    Some(var) if !var.kind.immutable() => Ok(()),
                    Some(var) => err_type_error!(
                        self,
                        span,
                        TypeError::Assignability,
                        "Cannot assign to constants"
                    )
                    .help(self, var.span, "Originally defined here".into()),
                    // Not a local variable. Is it a global?
                    _ => match self.globals.get(&(ctx.namespace, ident.name.clone())) {
                        Some(Name::Global(var)) => {
                            if !var.kind.immutable() {
                                Ok(())
                            } else {
                                err_type_error!(
                                    self,
                                    span,
                                    TypeError::Assignability,
                                    "Cannot assign to constants"
                                )
                                .help(
                                    self,
                                    var.span,
                                    "Originally defined here".into(),
                                )
                            }
                        }
                        Some(_) => err_type_error!(
                            self,
                            span,
                            TypeError::Assignability,
                            "\"{}\" is not a variable",
                            ident.name.clone()
                        ),
                        _ => err_type_error!(
                            self,
                            span,
                            TypeError::Assignability,
                            "Variable \"{}\" not found. If declaring, use :=",
                            ident.name.clone()
                        ),
                    },
                }
            }
            AssignableKind::ArrowCall(_, _, _) | AssignableKind::Call(_, _) => err_type_error!(
                self,
                span,
                TypeError::Assignability,
                "Cannot assign to function calls"
            ),
            AssignableKind::Access(outer, ident) => match self.namespace_chain(&outer, ctx) {
                Some(ctx) => self.can_assign(
                    span,
                    ctx,
                    &Assignable { span, kind: AssignableKind::Read(ident.clone()) },
                ),
                None => Ok(()),
            },
            AssignableKind::Index(_, _) => Ok(()),
            AssignableKind::Expression(_) => err_type_error!(
                self,
                span,
                TypeError::Assignability,
                "Cannot assign to expressions"
            ),
        }
    }

    fn add_constraint(&mut self, a: usize, span: Span, constraint: Constraint) {
        self.find_node_mut(a)
            .constraints
            .entry(constraint)
            .or_insert_with(|| span);
    }

    fn add(&mut self, span: Span, ctx: TypeCtx, a: usize, b: usize) -> TypeResult<()> {
        match (self.find_type(a), self.find_type(b)) {
            (Type::Unknown, _) | (_, Type::Unknown) => Ok(()),

            (Type::Float, Type::Float) | (Type::Int, Type::Int) | (Type::Str, Type::Str) => Ok(()),

            (Type::Tuple(a), Type::Tuple(b)) if a.len() == b.len() => {
                for (a, b) in a.iter().zip(b.iter()) {
                    self.add(span, ctx, *a, *b)?;
                }
                Ok(())
            }

            _ => err_type_error!(
                self,
                span,
                TypeError::BinOp {
                    lhs: self.bake_type(a),
                    rhs: self.bake_type(b),
                    op: "+".to_string(),
                }
            ),
        }
    }

    fn sub(&mut self, span: Span, ctx: TypeCtx, a: usize, b: usize) -> TypeResult<()> {
        match (self.find_type(a), self.find_type(b)) {
            (Type::Unknown, _) | (_, Type::Unknown) => Ok(()),

            (Type::Float, Type::Float) | (Type::Int, Type::Int) => Ok(()),

            (Type::Tuple(a), Type::Tuple(b)) if a.len() == b.len() => {
                for (a, b) in a.iter().zip(b.iter()) {
                    self.sub(span, ctx, *a, *b)?;
                }
                Ok(())
            }

            _ => err_type_error!(
                self,
                span,
                TypeError::BinOp {
                    lhs: self.bake_type(a),
                    rhs: self.bake_type(b),
                    op: "-".to_string(),
                }
            ),
        }
    }

    fn mul(&mut self, span: Span, ctx: TypeCtx, a: usize, b: usize) -> TypeResult<()> {
        match (self.find_type(a), self.find_type(b)) {
            (Type::Unknown, _) | (_, Type::Unknown) => Ok(()),

            (Type::Float, Type::Float) | (Type::Int, Type::Int) => Ok(()),

            (Type::Tuple(a), Type::Tuple(b)) if a.len() == b.len() => {
                for (a, b) in a.iter().zip(b.iter()) {
                    self.mul(span, ctx, *a, *b)?;
                }
                Ok(())
            }

            // TODO(ed): This isn't actually implemented in the runtime.
            (Type::Tuple(a), Type::Float) | (Type::Tuple(a), Type::Int) => {
                for a in a.iter() {
                    self.mul(span, ctx, *a, b)?;
                }
                Ok(())
            }
            (Type::Float, Type::Tuple(b)) | (Type::Int, Type::Tuple(b)) => {
                for b in b.iter() {
                    self.mul(span, ctx, a, *b)?;
                }
                Ok(())
            }

            _ => err_type_error!(
                self,
                span,
                TypeError::BinOp {
                    lhs: self.bake_type(a),
                    rhs: self.bake_type(b),
                    op: "*".to_string(),
                }
            ),
        }
    }

    fn div(&mut self, span: Span, ctx: TypeCtx, a: usize, b: usize) -> TypeResult<()> {
        match (self.find_type(a), self.find_type(b)) {
            (Type::Unknown, _) => Ok(()),
            (_, Type::Unknown) => Ok(()),

            (Type::Float, Type::Float) => Ok(()),
            (Type::Int, Type::Int) => Ok(()),

            (Type::Tuple(a), Type::Tuple(b)) if a.len() == b.len() => {
                for (a, b) in a.iter().zip(b.iter()) {
                    self.div(span, ctx, *a, *b)?;
                }
                Ok(())
            }

            // TODO(ed): This isn't actually implemented in the runtime.
            (Type::Tuple(a), Type::Float) | (Type::Tuple(a), Type::Int) => {
                for a in a.iter() {
                    self.div(span, ctx, *a, b)?;
                }
                Ok(())
            }
            (Type::Float, Type::Tuple(b)) | (Type::Int, Type::Tuple(b)) => {
                for b in b.iter() {
                    self.div(span, ctx, a, *b)?;
                }
                Ok(())
            }

            _ => err_type_error!(
                self,
                span,
                TypeError::BinOp {
                    lhs: self.bake_type(a),
                    rhs: self.bake_type(b),
                    op: "/".to_string(),
                }
            ),
        }
    }

    fn equ(&mut self, span: Span, ctx: TypeCtx, a: usize, b: usize) -> TypeResult<()> {
        // Equal types all support equality!
        self.unify(span, ctx, a, b).map(|_| ())
    }

    fn cmp(&mut self, span: Span, ctx: TypeCtx, a: usize, b: usize) -> TypeResult<()> {
        match (self.find_type(a), self.find_type(b)) {
            (Type::Unknown, _) | (_, Type::Unknown) => Ok(()),

            (Type::Float, Type::Float)
            | (Type::Int, Type::Int)
            | (Type::Int, Type::Float)
            | (Type::Float, Type::Int) => Ok(()),

            (Type::Tuple(a), Type::Tuple(b)) if a.len() == b.len() => {
                for (a, b) in a.iter().zip(b.iter()) {
                    self.cmp(span, ctx, *a, *b)?;
                }
                Ok(())
            }

            // TODO(ed): Maybe sets?
            _ => err_type_error!(
                self,
                span,
                TypeError::BinOp {
                    lhs: self.bake_type(a),
                    rhs: self.bake_type(b),
                    op: "<".to_string(),
                }
            ),
        }
    }

    fn is_indexed_by(&mut self, span: Span, ctx: TypeCtx, a: usize, b: usize) -> TypeResult<()> {
        match (self.find_type(a), self.find_type(b)) {
            (Type::Unknown, _) => Ok(()),
            (_, Type::Unknown) => Ok(()),

            (Type::List(_), Type::Int) => Ok(()),
            (Type::Tuple(_), Type::Int) => Ok(()),
            // TODO(ed): Sets!
            (Type::Dict(k, _), _) => {
                self.unify(span, ctx, k, b)?;
                Ok(())
            }

            _ => err_type_error!(
                self,
                span,
                TypeError::BinOp {
                    lhs: self.bake_type(a),
                    rhs: self.bake_type(b),
                    op: "Indexing".to_string(),
                }
            ),
        }
    }

    fn is_given_by_indexing(
        &mut self,
        span: Span,
        ctx: TypeCtx,
        a: usize,
        b: usize,
    ) -> TypeResult<()> {
        match self.find_type(a) {
            Type::Unknown => Ok(()),

            Type::Tuple(_) => {
                // NOTE(ed): If we get here - it means we're checking the constraint, but the
                // constraint shouldn't be added because we only ever check constants.
                return err_type_error!(
                    self,
                    span,
                    TypeError::Exotic,
                    "Tuples can only be indexed by positive integer constants"
                );
            }
            Type::List(given) => {
                self.unify(span, ctx, given, b)?;
                Ok(())
            }
            // TODO(ed): Sets!
            Type::Dict(_, given) => {
                self.unify(span, ctx, given, b)?;
                Ok(())
            }

            _ => err_type_error!(
                self,
                span,
                TypeError::BinOp {
                    lhs: self.bake_type(a),
                    rhs: self.bake_type(b),
                    op: "Indexing".to_string(),
                }
            ),
        }
    }

    fn constant_index(
        &mut self,
        span: Span,
        ctx: TypeCtx,
        a: usize,
        index: i64,
        ret: usize,
    ) -> TypeResult<()> {
        match self.find_type(a) {
            Type::Tuple(tys) => match tys.get(index as usize) {
                Some(ty) => self.unify(span, ctx, *ty, ret).map(|_| ()),
                None => err_type_error!(
                    self,
                    span,
                    TypeError::TupleIndexOutOfRange { got: index, length: tys.len() }
                ),
            },
            Type::List(ty) => self.unify(span, ctx, ty, ret).map(|_| ()),
            Type::Dict(key_ty, value_ty) => {
                let int_ty = self.push_type(Type::Int);
                self.unify(span, ctx, key_ty, int_ty)?;
                self.unify(span, ctx, value_ty, ret)?;
                Ok(())
            }
            _ => err_type_error!(
                self,
                span,
                TypeError::Violating(self.bake_type(a)),
                "This type cannot be indexed"
            ),
        }
    }

    fn contains(&mut self, span: Span, ctx: TypeCtx, a: usize, b: usize) -> TypeResult<()> {
        match (self.find_type(a), self.find_type(b)) {
            (Type::Unknown, _) | (_, Type::Unknown) => Ok(()),

            (Type::Set(x), _) | (Type::List(x), _) => self.unify(span, ctx, x, b).map(|_| ()),

            (Type::Dict(kx, vx), Type::Tuple(ys)) => {
                if ys.len() == 2 {
                    self.unify(span, ctx, kx, ys[0])?;
                    self.unify(span, ctx, vx, ys[1]).map(|_| ())
                } else {
                    err_type_error!(
                        self,
                        span,
                        TypeError::Violating(self.bake_type(b)),
                        "Expected length of tuple to be 2 but it was {}",
                        ys.len()
                    )
                }
            }

            _ => err_type_error!(
                self,
                span,
                TypeError::Mismatch {
                    got: self.bake_type(a),
                    expected: self.bake_type(b)
                },
                "The Contains constraint forces a container"
            ),
        }
    }

    fn solve(&mut self, statements: &Vec<(&Statement, usize)>) -> TypeResult<()> {
        // Initialize the namespaces first.
        for (statement, namespace) in statements.iter() {
            if matches!(statement.kind, StatementKind::Use { .. }) {
                self.outer_statement(statement, TypeCtx { namespace: *namespace })?;
            }
        }

        // Then the rest.
        for (statement, namespace) in statements.iter() {
            if !matches!(statement.kind, StatementKind::Use { .. }) {
                self.outer_statement(statement, TypeCtx { namespace: *namespace })?;
            }
        }

        let ctx = TypeCtx { namespace: 0 };
        match self.globals.get(&(0, "start".to_string())).cloned() {
            Some(Name::Global(var)) => {
                let void = self.push_type(Type::Void);
                let start = self.push_type(Type::Function(Vec::new(), void));
                self.unify(var.ident.span, ctx, var.ty, start)
                    .map(|_| ())
                    .or_else(|_| {
                        err_type_error!(
                            self,
                            var.ident.span,
                            TypeError::Mismatch {
                                got: self.bake_type(var.ty),
                                expected: self.bake_type(start),
                            },
                            "The start function has the wrong type"
                        )
                    })
            }
            Some(_) => {
                err_type_error!(
                    self,
                    Span::zero(ctx.namespace),
                    TypeError::Exotic,
                    "Expected a start function in the main module - but it was something else"
                )
            }
            None => {
                err_type_error!(
                    self,
                    Span::zero(ctx.namespace),
                    TypeError::Exotic,
                    "Expected a start function in the main module - but couldn't find it"
                )
            }
        }
    }

    fn span_file(&self, span: &Span) -> PathBuf {
        self.namespace_to_file[&span.file_id].clone()
    }
}

pub(crate) fn solve(
    statements: &Vec<(&Statement, usize)>,
    namespace_to_file: &HashMap<usize, PathBuf>,
    functions: &HashMap<String, (usize, RustFunction, ParserType)>,
) -> TypeResult<()> {
    TypeChecker::new(namespace_to_file, functions).solve(statements)
}<|MERGE_RESOLUTION|>--- conflicted
+++ resolved
@@ -681,7 +681,6 @@
     fn assignable(&mut self, assignable: &Assignable, ctx: TypeCtx) -> TypeResult<usize> {
         let span = assignable.span;
         match &assignable.kind {
-<<<<<<< HEAD
             AssignableKind::Variant { enum_ass, variant, value } => {
                 let (ctx, enum_name) = match &enum_ass.kind {
                     AssignableKind::Read(enum_name) => (ctx, enum_name),
@@ -757,11 +756,9 @@
                 Ok(ty)
             }
 
-=======
             // FIXME: Functions are copied since they may be specialized
             // several times, this does not work properly when functions are
             // passed to an unknown function parameter.
->>>>>>> 28871749
             AssignableKind::Read(ident) => {
                 if let Some(var) = self
                     .stack
