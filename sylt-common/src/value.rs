use std::cell::RefCell;
use std::collections::{HashMap, HashSet};
use std::fmt::Debug;
use std::hash::{Hash, Hasher};

use crate::{rc::Rc, ty::Type, upvalue::UpValue};

pub type IterFn = dyn FnMut() -> Option<Value>;

#[derive(Clone)]
pub enum Value {
    Field(String),
    Ty(Type),
    Blob(usize),
    Instance(usize, Rc<RefCell<HashMap<String, Value>>>),
    Tuple(Rc<Vec<Value>>),
    List(Rc<RefCell<Vec<Value>>>),
    Set(Rc<RefCell<HashSet<Value>>>),
    Dict(Rc<RefCell<HashMap<Value, Value>>>),
    Iter(Type, Rc<RefCell<Box<IterFn>>>),
    Union(HashSet<Value>),
    Float(f64),
    Int(i64),
    Bool(bool),
    String(Rc<String>),
    Function(Rc<Vec<Rc<RefCell<UpValue>>>>, Type, usize),
    ExternFunction(usize),
    /// This value should not be present when running, only when type checking.
    /// Most operations are valid but produce funky results.
    Unknown,
    /// Should not be present when running.
    Nil,
}

impl From<&Type> for Value {
    fn from(ty: &Type) -> Self {
        match ty {
            Type::Field(s) => Value::Field(s.clone()),
            Type::Void => Value::Nil,
            Type::Blob(b) => Value::Blob(*b),
            Type::Instance(b) => Value::Instance(*b, Rc::new(RefCell::new(HashMap::new()))),
            Type::Tuple(fields) => Value::Tuple(Rc::new(fields.iter().map(Value::from).collect())),
            Type::Union(v) => Value::Union(v.iter().map(Value::from).collect()),
            Type::List(v) => Value::List(Rc::new(RefCell::new(vec![Value::from(v.as_ref())]))),
            Type::Set(v) => {
                let mut s = HashSet::new();
                s.insert(Value::from(v.as_ref()));
                Value::Set(Rc::new(RefCell::new(s)))
            }
            Type::Dict(k, v) => {
                let mut s = HashMap::new();
                s.insert(Value::from(k.as_ref()), Value::from(v.as_ref()));
                Value::Dict(Rc::new(RefCell::new(s)))
            }
<<<<<<< HEAD
            Type::Iter(v) => Value::Iter(v.as_ref().clone(), Rc::new(RefCell::new(Box::new(|| None)))),
            Type::Unknown | Type::Invalid => Value::Unknown,
=======
            Type::Iter(v) => {
                Value::Iter(v.as_ref().clone(), Rc::new(RefCell::new(Box::new(|| None))))
            }
            Type::Unknown => Value::Unknown,
>>>>>>> 8a197284
            Type::Int => Value::Int(1),
            Type::Float => Value::Float(1.0),
            Type::Bool => Value::Bool(true),
            Type::String => Value::String(Rc::new("".to_string())),
            Type::Function(a, r) => {
                Value::Function(Rc::new(Vec::new()), Type::Function(a.clone(), r.clone()), 0)
            }
            Type::ExternFunction(x) => Value::ExternFunction(*x),
            Type::Ty => Value::Ty(Type::Void),
        }
    }
}

impl From<Type> for Value {
    fn from(ty: Type) -> Self {
        Value::from(&ty)
    }
}

impl Debug for Value {
    fn fmt(&self, fmt: &mut std::fmt::Formatter<'_>) -> std::fmt::Result {
        // TODO(ed): This needs some cleaning
        match self {
            Value::Field(s) => write!(fmt, "( .{} )", s),
            Value::Ty(ty) => write!(fmt, "(type {:?})", ty),
            Value::Blob(b) => write!(fmt, "(blob b{})", b),
            Value::Instance(b, v) => write!(fmt, "(inst b{} {:?})", b, v),
            Value::Float(f) => write!(fmt, "(float {})", f),
            Value::Int(i) => write!(fmt, "(int {})", i),
            Value::Bool(b) => write!(fmt, "(bool {})", b),
            Value::String(s) => write!(fmt, "(string \"{}\")", s),
            Value::List(v) => write!(fmt, "(array {:?})", v),
            Value::Set(v) => write!(fmt, "(set {:?})", v),
            Value::Dict(v) => write!(fmt, "(dict {:?})", v),
            Value::Iter(v, _) => write!(fmt, "(iter {:?})", v),
            Value::Function(_, ty, block) => {
                write!(fmt, "(fn #{} {:?})", block, ty)
            }
            Value::ExternFunction(slot) => write!(fmt, "(extern fn {})", slot),
            Value::Unknown => write!(fmt, "(unknown)"),
            Value::Nil => write!(fmt, "(nil)"),
            Value::Tuple(v) => write!(fmt, "({:?})", v),
            Value::Union(v) => write!(fmt, "(U {:?})", v),
        }
    }
}

impl PartialEq<Value> for Value {
    fn eq(&self, other: &Value) -> bool {
        match (self, other) {
            (Value::Float(a), Value::Float(b)) => a == b,
            (Value::Int(a), Value::Int(b)) => a == b,
            (Value::Bool(a), Value::Bool(b)) => a == b,
            (Value::String(a), Value::String(b)) => a == b,
            (Value::Tuple(a), Value::Tuple(b)) => {
                a.len() == b.len() && a.iter().zip(b.iter()).all(|(a, b)| a == b)
            }
            (Value::List(a), Value::List(b)) => a == b,
            (Value::Set(a), Value::Set(b)) => a == b,
            (Value::Dict(a), Value::Dict(b)) => a == b,
            (Value::Union(a), b) | (b, Value::Union(a)) => a.iter().any(|x| x == b),
            (Value::Nil, Value::Nil) => true,
            _ => false,
        }
    }
}

impl Eq for Value {}

impl Hash for Value {
    fn hash<H: Hasher>(&self, state: &mut H) {
        match self {
            Value::Float(a) => {
                // We have to limit the values, because
                // floats are wierd.
                assert!(a.is_finite());
                a.to_bits().hash(state);
            }
            Value::Int(a) => a.hash(state),
            Value::Bool(a) => a.hash(state),
            Value::String(a) => a.hash(state),
            Value::Tuple(a) => a.hash(state),
            Value::Nil => state.write_i8(0),
            _ => {}
        };
    }
}

impl Value {
    pub fn is_nil(&self) -> bool {
        matches!(self, Value::Nil)
    }
}

#[derive(Clone)]
pub enum MatchableValue<'t> {
    Empty,
    One(&'t Value),
    Two(&'t Value, &'t Value),
    Three(&'t Value, &'t Value, &'t Value),
    Four(&'t Value, &'t Value, &'t Value, &'t Value),
    Five(&'t Value, &'t Value, &'t Value, &'t Value, &'t Value),
}

pub fn make_matchable<'t>(value: &'t Value) -> MatchableValue<'t> {
    use MatchableValue::*;
    use Value::*;

    match value {
        #[rustfmt::skip]
        Tuple(inner) => {
            match (inner.get(0), inner.get(1), inner.get(2), inner.get(3), inner.get(4)) {
                (Some(a), Some(b), Some(c), Some(d), Some(e), ..) => Five(a, b, c, d, e),
                (Some(a), Some(b), Some(c), Some(d), ..) => Four(a, b, c, d),
                (Some(a), Some(b), Some(c), ..) => Three(a, b, c),
                (Some(a), Some(b), ..) => Two(a, b),
                (Some(a), ..) => One(a),
                _ => Empty,
            }
        },
        x => One(x),
    }
}<|MERGE_RESOLUTION|>--- conflicted
+++ resolved
@@ -52,15 +52,10 @@
                 s.insert(Value::from(k.as_ref()), Value::from(v.as_ref()));
                 Value::Dict(Rc::new(RefCell::new(s)))
             }
-<<<<<<< HEAD
-            Type::Iter(v) => Value::Iter(v.as_ref().clone(), Rc::new(RefCell::new(Box::new(|| None)))),
-            Type::Unknown | Type::Invalid => Value::Unknown,
-=======
             Type::Iter(v) => {
                 Value::Iter(v.as_ref().clone(), Rc::new(RefCell::new(Box::new(|| None))))
             }
-            Type::Unknown => Value::Unknown,
->>>>>>> 8a197284
+            Type::Unknown | Type::Invalid => Value::Unknown,
             Type::Int => Value::Int(1),
             Type::Float => Value::Float(1.0),
             Type::Bool => Value::Bool(true),
