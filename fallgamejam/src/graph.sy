from /love use love
use /gfx
use guy
<<<<<<< HEAD
=======

from guy use Faction
>>>>>>> f2d27b46

//Camera :: blob {
//
//}
factionColors :: [
    gfx.rgb(0.384, 0.196, 0.663),
    gfx.rgb(0.800, 0.594, 0.275),
    gfx.rgb(0.467, 0.729, 0.275),
    gfx.rgb(0.820, 0.230, 0.000),
]

factionColor :: fn faction ->
    factionColors[guy.faction_to_int(faction)]
end

shaderColor :: fn node -> int
    case node.tile do
        Base faction ret guy.faction_to_int(faction)
        Factory faction ret guy.faction_to_int(faction)
        Empty ret 4
        EmptyFactory ret 4
        else do <!> end
    end
    ret 4
end

tileColor :: fn tile ->
    case tile do
        Base faction ret factionColor(faction)
        Empty ret gfx.rgb' 0.5, 0.5, 0.5
        EmptyFactory ret gfx.rgb' 0.2, 0.2, 0.2
        Factory faction ret factionColor(faction)
        else do <!> end
    end

    ret gfx.rgb' 0., 0., 0.
end

drawNode :: fn node: Node do
    case node.tile do
        Base faction do
            guy.crest_image(faction).drawCentered' node.position, 0.0, (1., 1.)
        end
        Factory faction do
            c :: tileColor(node.tile)
            gfx.drawCircle' c, node.position, NODE_SIZE
        end
        Empty do
            c :: gfx.rgb' 0.5, 0.5, 0.5
            gfx.drawCircle' c, node.position, NODE_SIZE
        end
        EmptyFactory do
            c :: gfx.rgb' 0.2, 0.2, 0.2
            gfx.drawCircle' c, node.position, NODE_SIZE
        end
        else do <!> end
    end
end

drawGraph :: fn graph: Graph do
    graph.edges -> for_each' fn edge do
        n1 := graph.nodes[edge[0]]
        n2 := graph.nodes[edge[1]]

        c := gfx.rgb' 0., 0., 0.
        gfx.drawLine' c, n1.position, n2.position
    end

    graph.nodes -> for_each' drawNode
end

graphCenter :: fn graph: Graph ->
    centerPosition := (0., 0.)
    graph.nodes -> for_each' fn node do
        centerPosition += node.position
    end

    n :: as_float' len' graph.nodes
    halfWidth :: gfx.screenSizef() * (0.5, 0.5)
    centerPosition = (centerPosition / (n, n)) - halfWidth
    ret (-centerPosition[0] / 2.0, -centerPosition[1] / 2.0)
end

force_function :: fn distance ->
    (NODE_SIZE * 3.50 - distance) * 2.0
end

updateGraph :: fn graph: Graph, delta do
    graph.edges -> for_each' fn edge do
        diff :: graph.nodes[edge[0]].position - graph.nodes[edge[1]].position
        mag  :: force_function' magnitude' diff
        force :: normalize(diff) * (mag, mag)

        graph.nodes[edge[0]].velocity += force
        graph.nodes[edge[1]].velocity -= force
    end

    graph.nodes -> for_each' fn node do
        screen_center :: gfx.screenSizef() * (0.5, 0.5)
        node.velocity += (screen_center - node.position) * (delta, delta)

        force :: 400.
        graph.nodes -> for_each' fn other do
            diff :: node.position - other.position
            mag :: magnitude_squared' diff
            if mag > 5. do
                node.velocity += (force, force) * diff / (mag, mag)
            end
        end

        node.position += node.velocity * (delta, delta)

        damping :: 0.8
        node.velocity *= (damping, damping)
    end
end

Graph :: blob {
    nodes: [Node],
    edges: [(int, int)],
}

Node :: blob {
    position: (float, float),
    velocity: (float, float),
    tile: Tile,
}

new_node :: fn tile, position ->
    width :: love.graphics.getWidth'
    height :: love.graphics.getHeight'

    Node {
        position: position,
        velocity: (0., 0.),
        tile: tile,
    }
end

NODE_SIZE :: 30.

Tile :: enum
    Base Faction,
    Factory Faction,
    Empty,
<<<<<<< HEAD
    Factory guy.Faction,
=======
    EmptyFactory,
>>>>>>> f2d27b46
end

neighboursOf :: fn node: int, graph -> [int] do
    neighbours: [int] = []
    graph.edges -> for_each' fn edge do
        if node == edge[0] do
            push' neighbours, edge[1]
        end else if node == edge[1] do
            push' neighbours, edge[0]
        end
    end

    neighbours
end

facingNeighbour :: fn node: int, direction: (float, float), graph -> int do
    nDirection := normalize' direction
    origo := graph.nodes[node].position
    neighbours := neighboursOf' node, graph
    best := -1
    bestScalar := -2.
    neighbours -> for_each' fn neighbour do
        nNeighbour := normalize(graph.nodes[neighbour].position - origo)
        cosPhi := dot' nDirection, nNeighbour

        if cosPhi > bestScalar do
            best = neighbour
            bestScalar = cosPhi
        end
    end

    ret best
end

createGraph :: fn -> Graph do
    Graph {
        nodes: [
            new_node(Tile.Empty, (160., 200.)),
            new_node(Tile.Empty, (240., 200.)),
            new_node(Tile.Empty, (320., 200.)),
            new_node(Tile.Empty, (400., 200.)),
            new_node(Tile.Empty, (480., 200.)),
            new_node(Tile.Empty, (560., 200.)),
            new_node(Tile.Empty, (640., 200.)),

<<<<<<< HEAD
            new_node(Tile.Factory guy.Faction.Blueberry, (160., 300.)),
            new_node(Tile.Empty, (240., 300.)),
=======
            new_node(Tile.Base Faction.Blueberry, (160., 300.)),
            new_node(Tile.Base Faction.Gooseberry, (240., 300.)),
>>>>>>> f2d27b46
            new_node(Tile.Empty, (320., 300.)),
            new_node(Tile.Empty, (400., 300.)),
            new_node(Tile.Empty, (480., 300.)),
            new_node(Tile.Empty, (560., 300.)),
<<<<<<< HEAD
            new_node(Tile.Factory guy.Faction.Cloudberry, (640., 300.)),
=======
            new_node(Tile.Base Faction.Cloudberry, (640., 300.)),
>>>>>>> f2d27b46

            new_node(Tile.Base Faction.Strawberry, (160., 400.)),
            new_node(Tile.Empty, (240., 400.)),
            new_node(Tile.Empty, (320., 400.)),
            new_node(Tile.Empty, (400., 400.)),
            new_node(Tile.Empty, (480., 400.)),
            new_node(Tile.Empty, (560., 400.)),
            new_node(Tile.Empty, (640., 400.)),

            new_node(Tile.Empty, (400., 500.)),
        ],
        edges: [
            (0, 1),
            (1, 2),
            (2, 3),
            (3, 4),
            (4, 5),
            (5, 6),

            (0, 7),
            (1, 9),
            (3, 10),
            (5, 11),
            (6, 13),

            (7, 8),
            (8, 9),
            (9, 10),
            (10, 11),
            (11, 12),
            (12, 13),

            (7, 14),
            (8, 15),
            (10, 17),
            (12, 19),
            (13, 20),

            (14, 15),
            (15, 16),
            (16, 17),
            (17, 18),
            (18, 19),
            (19, 20),

            (16, 21),
            (18, 21),
        ],
    }
end<|MERGE_RESOLUTION|>--- conflicted
+++ resolved
@@ -1,11 +1,7 @@
 from /love use love
 use /gfx
 use guy
-<<<<<<< HEAD
-=======
-
 from guy use Faction
->>>>>>> f2d27b46
 
 //Camera :: blob {
 //
@@ -151,11 +147,7 @@
     Base Faction,
     Factory Faction,
     Empty,
-<<<<<<< HEAD
-    Factory guy.Faction,
-=======
     EmptyFactory,
->>>>>>> f2d27b46
 end
 
 neighboursOf :: fn node: int, graph -> [int] do
@@ -201,22 +193,13 @@
             new_node(Tile.Empty, (560., 200.)),
             new_node(Tile.Empty, (640., 200.)),
 
-<<<<<<< HEAD
-            new_node(Tile.Factory guy.Faction.Blueberry, (160., 300.)),
-            new_node(Tile.Empty, (240., 300.)),
-=======
             new_node(Tile.Base Faction.Blueberry, (160., 300.)),
             new_node(Tile.Base Faction.Gooseberry, (240., 300.)),
->>>>>>> f2d27b46
             new_node(Tile.Empty, (320., 300.)),
             new_node(Tile.Empty, (400., 300.)),
             new_node(Tile.Empty, (480., 300.)),
             new_node(Tile.Empty, (560., 300.)),
-<<<<<<< HEAD
-            new_node(Tile.Factory guy.Faction.Cloudberry, (640., 300.)),
-=======
             new_node(Tile.Base Faction.Cloudberry, (640., 300.)),
->>>>>>> f2d27b46
 
             new_node(Tile.Base Faction.Strawberry, (160., 400.)),
             new_node(Tile.Empty, (240., 400.)),
