from /love use (love, Shader)
use /love as l
use /res/
use /input
use /gfx

use controller as ctrl
use graph
use menu
use guy
from guy use faction_to_int

from /main use varargs

clone :: fn list ->
    list -> map' fn x -> x end
end

// Shuffle, but badly
shuffle :: fn list: [*] do
    if len(list) == 0 ret

    le := len(list)
    list -> for_each' fn _ do
        a :: love.math.random(0, le-1)
        b :: love.math.random(0, le-1)
        temp :: list[a]
        list[a] = list[b]
        list[b] = temp
    end
end

// Colors
BACKGROUND_COLOR :: gfx.rgb' 50. / 255., 50. / 255., 50. / 255.
MENU_COLOR :: gfx.rgb' 1., 1., 1.
HEADER_COLOR :: gfx.rgb' 209. / 255., 59. / 255., 57. / 255.
SELECTED_COLOR :: gfx.rgb' 229. / 255., 126. / 255., 124. / 255.
WHITE :: gfx.rgb' 1., 1., 1.


guy_to_move :: fn state ->
    ret state.guys_to_move[guy.faction_to_int(state.player_turn)] -> last'
end

get_guys_on_node :: fn state, node ->
    guys_on_node :: []
    state.factions -> for_each' fn other_fn do
        ef := guy.faction_to_int(other_fn)
        state.guys[ef] -> for_each' fn other_guy ->
            if other_guy.node == node do
                guys_on_node -> push' other_guy
            end
        end
    end
    guys_on_node
end

count_guys_of_faction :: fn state ->
    ret fn node, faction ->
        gs :: get_guys_on_node' state, node
        gs :: gs -> filter' fn o ->
            guy.faction_to_int(o.faction) == guy.faction_to_int(faction)
        end
        len' gs
    end
end

kill_guy :: fn state, g do
    f :: guy.faction_to_int(g.faction)
    state.guys_to_move[f] = state.guys_to_move[f] -> filter' fn o -> do o != g end
    state.guys[f] = state.guys[f] -> filter' fn o -> do o != g end
end

move_active_guy :: fn state, dir, showVictory do
    g :: state -> guy_to_move'
    old :: g.node
    new :: graph.facingNeighbour' old, count_guys_of_faction(state), g.faction, dir, state.graph
    if new == -1 do
        state.moves_left = 0
        ret
    end

    guys_on_new_node :: get_guys_on_node' state, new

    friendly_map :: guys_on_new_node -> map' fn o ->
        guy.faction_to_int(o.faction) == guy.faction_to_int(g.faction)
    end

    // Cool visual
    do
        diff :: state.graph.nodes[old].position - state.graph.nodes[new].position
        f :: 25.0
        state.graph.nodes[new].velocity -= diff * (f, f)
    end

    if len(guys_on_new_node) == 0 or friendly_map[0] do
        // Done
        g.node = new
        f :: g.faction
        node :: state.graph.nodes[new]
        node.tile = (fn ->
            case node.tile do
                Captured _ ret graph.Tile.Captured f
                Empty ret graph.Tile.Captured f
                Factory _ ret graph.Tile.Factory f
                EmptyFactory ret graph.Tile.Factory f
                Base f ret graph.Tile.Base f
                else do
                    print' "Remember to add new tile!"
                    <!>
                end
            end
            ret graph.Tile.Empty
        end)()


        if state.moves_left == 0 do
            next_turn' state, showVictory
        else do
            state.inputState = InputState.MoveGuy
            state.moves_left = state.moves_left - 1
        end

        res.sound["death"].playp' (0.5, 0.1), (1., 0.2)
    else if not friendly_map[0] do
        // Kill!
        kill_guy' state, guys_on_new_node[0]
        kill_guy' state, g

        next_turn' state, showVictory

        f1 :: g.faction
        f2 :: guys_on_new_node[0].faction
        dir1 :: angle' state.graph.nodes[new].position - state.graph.nodes[old].position
        dir2 :: angle' state.graph.nodes[old].position - state.graph.nodes[new].position
        col1start :: graph.factionColor(f1)
        col1end :: gfx.Color {
            red: col1start.red,
            green: col1start.green,
            blue: col1start.blue,
            alpha: 0.0,
        }
        col2start :: graph.factionColor(f2)
        col2end :: gfx.Color {
            red: col2start.red,
            green: col2start.green,
            blue: col2start.blue,
            alpha: 0.0,
        }
        res.particle["death" + guy.factionSuffix(f1)].setDirection' dir1
        res.particle["death" + guy.factionSuffix(f1)].setColors' col1start, col1end
        res.particle["death" + guy.factionSuffix(f1)].emitAt' state.graph.nodes[new].position, 15
        res.particle["death" + guy.factionSuffix(f2)].setDirection' dir2
        res.particle["death" + guy.factionSuffix(f2)].setColors' col2start, col2end
        res.particle["death" + guy.factionSuffix(f2)].emitAt' state.graph.nodes[new].position, 15

        res.sound["explosion"].playp' (1., 0.), (1., 0.2)
    end

end

MAX_FESTS :: 3

next_turn :: fn state, showVictory: fn * -> void do
    faction_i :: guy.faction_to_int' state.player_turn
    state.guys_to_move[faction_i] -> pop'

    num_factions :: len' state.factions
    next_faction_i :: faction_i + 1
    i :: rem' next_faction_i, num_factions

    state.player_turn = state.factions[i]
    state.moves_left = 1
    state.inputState = InputState.MoveGuy

    fi :: guy.faction_to_int' state.player_turn

    to_move :: state.guys_to_move[fi]

    guys :: state.guys[fi]

    state.turns_until_score -= 1
    if state.turns_until_score == 0 do
        state.score += graph.scoreGraph' state.graph
<<<<<<< HEAD
        state.score_timer = 1.0

=======
>>>>>>> dc921d78
        state.turns_until_score = love.math.random(4, 10) * len(state.factions)

        if state.num_fests >= MAX_FESTS do
            detect_winner_by_score :: fn score ->
                scores :: [score[0], score[1], score[2], score[3]]

                max_score := 0
                winner := Maybe.Nothing
                range(len(state.factions)) -> for_each' fn i do
                    if scores[i] > max_score do
                        max_score = scores[i]
                        winner = Maybe.Just state.factions[i]
                    else if scores[i] == max_score do
                        winner = Maybe.Nothing
                    end
                end

                winner
            end

            detect_winner_by_guys :: fn ->
                max_guys := 0
                winner := Maybe.Nothing
                state.factions -> for_each' fn faction do
                    fi :: faction_to_int' faction
                    g :: len(state.guys[fi])
                    if g > max_guys do
                        max_guys = g
                        winner = Maybe.Just faction
                    else if g == max_guys do
                        winner = Maybe.Nothing
                    end
                end

                winner
            end

            winner := detect_winner_by_score' state.score
            case winner do
                Just winner do
                    showVictory' winner
                    ret
                end
                else do end
            end

            winner = detect_winner_by_guys'
            case winner do
                Just winner do
                    showVictory' winner
                    ret
                end
                else do end
            end

            showVictory' state.factions[0]
        else do
            state.num_fests += 1
        end
    end

    if len(to_move) == 0 do
        i := 0
        loop i < len(state.graph.nodes) do
            spawn :: fn faction do
                if len(get_guys_on_node' state, i) < 2 do
                    if faction == state.player_turn do
                        guys -> push' guy.new_guy(faction, i)
                        res.sound["created"].playp' (0.7, 0.2), (1.0, 0.2)
                    end
                end
            end

            case state.graph.nodes[i].tile do
                Base faction do
                    spawn' faction
                end
                Factory faction do
                    spawn' faction
                end
                else do end
            end
            i = i + 1
        end


        state.guys_to_move[fi] = guys -> clone'
        shuffle' state.guys_to_move[fi]
    end
end


makeFullscreen :: fn do
    w := l.WindowFlags {
        fullscreen: true,
        fullscreentype: "desktop",
        vsync: 0,
        msaa: 2,
        resizable: false,
        borderless: false,
        centered: false,
        display: 0,
        minwidth: 100,
        minheight: 100,
    }
    love.window.setMode' 0, 0, w
end

States :: enum
    MainMenu menu.Menu,
    Game GameState,
    Victory guy.Faction,
end

InputState :: enum
    MoveGuy,
    MoveGuyDirection (float, float), // direction xy
end

GameState :: blob {
    graph: graph.Graph,
    guys: {int: [guy.Guy]},
    guys_to_move: {int: [guy.Guy]},
    score: (int, int, int, int),
    score_timer: float,
    turns_until_score: int,
    num_fests: int,
    factions: [guy.Faction],
    player_turn: guy.Faction,
    moves_left: int,
    inputState: InputState,
}

send_shader_graph_positions :: fn shader: Shader, points do
    // !!!!!!!! DON'T DO THIS AT HOME !!!!!!!
    do
        v : [int] : [
            unsafe_force(shader),
            unsafe_force("vertex_positions"),
        ]
        points -> for_each' fn x do
            v -> push' unsafe_force' (x[0], x[1])
        end
        varargs(shader.send)(v)
    end

    do
        v : [int] : [
            unsafe_force(shader),
            unsafe_force("vertex_colors"),
        ]
        points -> for_each' fn x do
            v -> push' unsafe_force' x[2]
        end
        varargs(shader.send)(v)
    end

    do
        v :: [
            unsafe_force(shader),
            unsafe_force("num_vertex_positions"),
            len(points),
        ]
        varargs(shader.send)(v)
    end
end

range :: fn max ->
    nums :: []

    i := 0
    loop i < max do
        nums -> push' i
        i += 1
    end

    ret nums
end

new_game :: fn num_players ->
    factions :: []
    range(num_players) -> for_each' fn i do
        factions -> push' guy.int_to_faction' i
    end


    gg := graph.createThreePlayerGraph()

    if num_players == 2 do
        gg = graph.createTwoPlayer'
    else if num_players == 3 do
        gg = graph.createThreePlayerGraph'
    else if num_players == 4 do
        <!>
    end
    graph :: gg

    guys :: {:}
    guys_to_move :: {:}

    factions -> for_each' fn faction do
        fi :: guy.faction_to_int' faction
        guys[fi] = []

        range(len(graph.nodes)) -> for_each' fn i do
            node :: graph.nodes[i]

            case node.tile do
                Base f do
                    if f == faction do
                        g :: guy.new_guy' faction, i
                        guys[fi] -> push' g
                    end
                end
                else do end
            end
        end

        guys_to_move[fi] = guys[fi] -> clone'
    end

    GameState {
        graph: graph,
        guys: guys,
        guys_to_move: guys_to_move,
        factions: factions,
        player_turn: guy.Faction.Blueberry,
        score_timer: 0.,
        score: (0, 0, 0, 0),
        turns_until_score: 2 * len(factions),
        num_fests: 0,
        moves_left: 1,
        inputState: InputState.MoveGuy,
    }
end

playerIndex :: fn state -> do
    fis := state.factions -> map' fn faction -> do
        faction_to_int' faction
    end

    i := 0
    loop i < len(fis) do
        if fis[i] == faction_to_int(state.player_turn) do break end
        i += 1
    end
    ret i
end

init :: fn do
    makeFullscreen'

    ctrl.initControllers' 4

    res.loadResources()

    defaultFont :: gfx.createFont(love.graphics.getFont())
    mainMenuFont :: gfx.createFont(res.font["menu"])

    res.sound["theme"].setLooping(true)
    res.sound["theme"].play()

    scene := States.MainMenu menu.createMenu([])

    showMenu :: fn do
        scene = States.MainMenu menu.createMenu([
            ("2 Players", fn do
                scene = States.Game new_game' 2
            end),
            ("3 Players", fn do
                scene = States.Game new_game' 3
            end),
            ("4 Players", fn do
                scene = States.Game new_game' 4
            end),
            ("Exit", fn do
                love.event.quit' 0
            end)
        ])
    end

    showVictory :: fn fac do
        scene = States.Victory fac
    end

    showMenu'

    update :: fn delta do
        case scene do
            MainMenu _ do
            end
            Game state do
                state.score_timer -= delta
                state.score_timer = max' state.score_timer, 0.
                graph.updateGraph' state.graph, delta
                graph.scoreGraph' state.graph

                // Update animation timers
                state.factions -> for_each' fn f do
                    guys :: state.guys_to_move[guy.faction_to_int(f)]
                    guys -> for_each' fn g do
                        guy.updateGuy' g, delta
                    end
                end

                deadzone :: 0.5

                // Inputs
                case state.inputState do
                    MoveGuy do
                        may_dir := inputDirection' state
                        case may_dir do
                            Just dir do
                                if magnitude(dir) > deadzone do
                                    state.inputState = InputState.MoveGuyDirection dir
                                end
                            end
                            else do end
                        end

                        pi := playerIndex' state
                        if ctrl.playerControllers[pi].finish do
                            next_turn(state, showVictory)
                        end
                    end

                    MoveGuyDirection old_dir do
                        new_dir := old_dir

                        may_dir := inputDirection' state
                        case may_dir do
                            Just dir do
                                if magnitude(dir) > deadzone do
                                    state.inputState = InputState.MoveGuyDirection dir
                                    new_dir = dir
                                end
                            end
                            else do end
                        end

                        // Move guy
                        pi := playerIndex' state
                        if ctrl.playerControllers[pi].move do
                            move_active_guy' state, new_dir, showVictory
                        end

                        if ctrl.playerControllers[pi].finish do
                            next_turn' state, showVictory
                        end
                    end

                    else do end
                end

            end

            Victory do
            end

            else do <!> end
        end

        ctrl.postTick'

        res.particle["death_b"].update(delta)
        res.particle["death_c"].update(delta)
        res.particle["death_g"].update(delta)
        res.particle["death_s"].update(delta)
    end

    voronoiShader :: love.graphics.newShader("res/voronoi.glsl")

    drawControllers :: fn do
        SIZE :: gfx.screenSizef'
        TEXT_COLOR :: gfx.rgb' 1., 1., 1.
        TEXT_SCALE :: .5

        mainMenuFont.drawTextFT(
            TEXT_COLOR,
            "rb  move\na  finish",
            SIZE - (140., 120.),
            gfx.Alignment.Right,
            250.,
            0.0,
            TEXT_SCALE
        )
    end

    draw :: fn do
        drawVoronoiBackground :: fn vertices: [(*, *, *)] do
            love.graphics.setShader' voronoiShader
            send_shader_graph_positions' voronoiShader, vertices
            gfx.drawRect' WHITE, (0., 0.), (as_float(love.graphics.getWidth'), as_float(love.graphics.getHeight'))
            gfx.clearShader'
        end

        case scene do
            MainMenu menu do
                gfx.drawRect' BACKGROUND_COLOR, (0., 0.), gfx.screenSizef()

                MENU_SIZE :: 1.
                MIDDLE :: gfx.screenSizef() / (2., 2.)

                // Header
                headerBox :: (600.0, 0.0)
                mainMenuFont.drawTextFT(
                    HEADER_COLOR,
                    "Age of Sylt",
                    MIDDLE  - headerBox / (2., 2.) - (0., 250.),
                    gfx.Alignment.Center,
                    600.0,
                    0.0,
                    MENU_SIZE
                )

                // Choices
                choiceBox :: (300.0, 0.0)
                offset := (0.0, -80.)
                i := 0
                menu.choices -> for_each' fn choice do
                    color := MENU_COLOR
                    if i == menu.position do
                        color = SELECTED_COLOR
                    end

                    mainMenuFont.drawTextFT(
                        color,
                        choice[0],
                        MIDDLE - choiceBox / (2., 2.) + offset,
                        gfx.Alignment.Center,
                        choiceBox[0],
                        0.0,
                        MENU_SIZE
                    )
                    offset += (0.0, 80.0)
                    i += 1
                end

                // Crests
                B_OFFEST :: (300., 0.)
                C_OFFSET :: (-300., 0.)
                G_OFFSET :: (200., 300.)
                S_OFFSET :: (-200., 300.)
                SCALE :: (2.0, 2.0)
                guy.crest_image(guy.Faction.Blueberry).drawCentered' MIDDLE + B_OFFEST, 0.0, SCALE
                guy.crest_image(guy.Faction.Cloudberry).drawCentered' MIDDLE + C_OFFSET, 0.0, SCALE
                guy.crest_image(guy.Faction.Gooseberry).drawCentered' MIDDLE + G_OFFSET, 0.0, SCALE
                guy.crest_image(guy.Faction.Strawberry).drawCentered' MIDDLE + S_OFFSET, 0.0, SCALE
            end

            Victory fac do
                MIDDLE :: gfx.screenSizef() / (2., 2.)
                TEXT_SCALE :: 1.

                TEXT_COLOR :: gfx.rgb' 1., 1., 1.
                mainMenuFont.drawTextFT(
                    TEXT_COLOR,
                    "Victory",
                    MIDDLE + (-300., -200.),
                    gfx.Alignment.Center,
                    600.0,
                    0.0,
                    TEXT_SCALE
                )

                CREST_OFFSET :: (0., 100.)
                SCALE :: (2., 2.)
                guy.crest_image(fac).drawCentered' MIDDLE + CREST_OFFSET, 0.0, SCALE
            end

            Game state do
                love.graphics.origin'

                i := 0
                state.factions -> for_each' fn fac do
                    score := 0
                    case fac do
                        Blueberry do score = state.score[0] end
                        Cloudberry do score = state.score[1] end
                        Gooseberry do score = state.score[2] end
                        Strawberry do score = state.score[3] end
                        else do end
                    end

                    guy.crest_image(fac).draw' (100.0 + as_float(i) * 100.0, 50.0), 0., (1., 1.)

                    t :: state.score_timer
                    s :: 1. + t * t * 0.5
                    mainMenuFont.drawTextT' WHITE, as_str(score), (150.0 + as_float(i) * 100.0, 50.0), 0., s
                    i += 1
                end

                if state.turns_until_score <= 4 do
                    prefix := ""
                    if state.num_fests < MAX_FESTS do
                        prefix = "Score in "
                    else do
                        prefix = "Final score in "
                    end
                    s :: prefix + as_str(state.turns_until_score) + " turns"
                    height :: love.graphics.getHeight'
                    mainMenuFont.drawText' WHITE, s, (100.0, as_float(height) - 100.0)
                end

                offset :: graph.graphCenter' state.graph

                state.graph.nodes -> map(fn node ->
                    (
                        node.position[0] + offset[0],
                        node.position[1] + offset[1],
                        graph.shaderColor(node)
                    )
                end) -> drawVoronoiBackground'

                drawControllers'

                love.graphics.translate' offset[0], offset[1]
                do
                    graph.drawGraph' state.graph, state

                    state.factions -> for_each' fn f do
                        guys :: state.guys[guy.faction_to_int(f)]
                        guys -> for_each' fn g do
                            guy.drawGuy' state, g, state.graph
                        end
                    end

                    case state.inputState do
                        MoveGuyDirection dir do
                            g :: state -> guy_to_move'
                            facing :: graph.facingNeighbour' g.node, count_guys_of_faction(state), g.faction, dir, state.graph
                            if facing != -1 do
                                guy.drawGuyDirection' g, facing, state.graph
                            end
                        end
                        else do end
                    end
                end
                love.graphics.origin'

            end

            else do <!> end
        end

        res.particle["death_b"].draw(gfx.rgb' 1.0, 1.0, 1.0)
        res.particle["death_c"].draw(gfx.rgb' 1.0, 1.0, 1.0)
        res.particle["death_g"].draw(gfx.rgb' 1.0, 1.0, 1.0)
        res.particle["death_s"].draw(gfx.rgb' 1.0, 1.0, 1.0)
    end

    love.keypressed = fn _key, scancode, repeat do
        key := input.strToKeyDict[_key]
        case key do
            Escape do
                print' "Quitting game..."
                love.event.quit' 0
            end else do end
        end

        case scene do
            MainMenu menu do
                case key do
                    Return do
                        menu.select()
                    end
                    Space do
                        menu.select()
                    end
                    Up do
                        menu.up()
                    end
                    Down do
                        menu.down()
                    end
                    else do end
                end
            end
            Game state do
                case state.inputState do
                    MoveGuyDirection dir do
                        pi := playerIndex' state
                        case key do
                            Space do
                                ctrl.playerControllers -> for_each' fn controller do
                                    controller.move = true
                                end
                                ctrl.playerControllers[pi].move = true
                            end
                            Return do
                                ctrl.playerControllers -> for_each' fn controller do
                                    controller.finish = true
                                end
                            else do end
                        end
                    end
                    MoveGuy do
                        case key do
                            Return do
                                ctrl.playerControllers -> for_each' fn controller do
                                    controller.finish = true
                                end
                            end else do end
                        end
                    end else do end
                end
            end
            Victory do
                showMenu'
            end else do <!> end
        end
    end

    love.keyreleased = fn key, scancode do
    end

    love.update = update
    love.draw = draw
end

Maybe :: enum
    Just *,
    Nothing,
end

inputDirection :: fn state -> Maybe do // Maybe (float, float)
    res := (0., 0.)
    if input.isKeyDown' input.Key.Up do res += (0., -1.) end
    if input.isKeyDown' input.Key.Down do res += (0., 1.) end
    if input.isKeyDown' input.Key.Left do res += (-1., 0.) end
    if input.isKeyDown' input.Key.Right do res += (1., -0.) end
    if res == (0., 0.,) do
        ret Maybe.Just ctrl.playerControllers[playerIndex(state)].joystick
    end

    ret Maybe.Just (normalize' res)
end<|MERGE_RESOLUTION|>--- conflicted
+++ resolved
@@ -182,11 +182,8 @@
     state.turns_until_score -= 1
     if state.turns_until_score == 0 do
         state.score += graph.scoreGraph' state.graph
-<<<<<<< HEAD
         state.score_timer = 1.0
 
-=======
->>>>>>> dc921d78
         state.turns_until_score = love.math.random(4, 10) * len(state.factions)
 
         if state.num_fests >= MAX_FESTS do
