from /love use (love, Shader)
use /love as l
use /res/
use /input
use /gfx

use controller as ctrl
use graph
use menu
use guy
from guy use faction_to_int

from /main use varargs

clone :: fn list ->
    list -> map' fn x -> x end
end

// Shuffle, but badly
shuffle :: fn list: [*] do
    if len(list) == 0 ret

    le := len(list)
    list -> for_each' fn _ do
        a :: love.math.random(0, le-1)
        b :: love.math.random(0, le-1)
        temp :: list[a]
        list[a] = list[b]
        list[b] = temp
    end
end

// Colors
BACKGROUND_COLOR :: gfx.rgb' 50. / 255., 50. / 255., 50. / 255.
MENU_COLOR :: gfx.rgb' 1., 1., 1.
HEADER_COLOR :: gfx.rgb' 209. / 255., 59. / 255., 57. / 255.
SELECTED_COLOR :: gfx.rgb' 229. / 255., 126. / 255., 124. / 255.
WHITE :: gfx.rgb' 1., 1., 1.


guy_to_move :: fn state ->
    ret state.guys_to_move[guy.faction_to_int(state.player_turn)] -> last'
end

get_guys_on_node :: fn state, node ->
    guys_on_node :: []
    state.factions -> for_each' fn other_fn do
        ef := guy.faction_to_int(other_fn)
        state.guys[ef] -> for_each' fn other_guy ->
            if other_guy.node == node do
                guys_on_node -> push' other_guy
            end
        end
    end
    guys_on_node
end

count_guys_of_faction :: fn state ->
    ret fn node, faction ->
        gs :: get_guys_on_node' state, node
        gs :: gs -> filter' fn o ->
            guy.faction_to_int(o.faction) == guy.faction_to_int(faction)
        end
        len' gs
    end
end

kill_guy :: fn state, g do
    f :: guy.faction_to_int(g.faction)
    state.guys_to_move[f] = state.guys_to_move[f] -> filter' fn o -> do o != g end
    state.guys[f] = state.guys[f] -> filter' fn o -> do o != g end
end

move_active_guy :: fn state, dir, showVictory do
    g :: state -> guy_to_move'
    old :: g.node
    new :: graph.facingNeighbour' old, count_guys_of_faction(state), g.faction, dir, state.graph
    if new == -1 do
        state.moves_left = 0
        ret
    end

    guys_on_new_node :: get_guys_on_node' state, new

    friendly_map :: guys_on_new_node -> map' fn o ->
        guy.faction_to_int(o.faction) == guy.faction_to_int(g.faction)
    end

    // Cool visual
    do
        diff :: state.graph.nodes[old].position - state.graph.nodes[new].position
        f :: 25.0
        state.graph.nodes[new].velocity -= diff * (f, f)
    end

    if len(guys_on_new_node) == 0 or friendly_map[0] do
        // Done
        g.node = new
        f :: g.faction
        node :: state.graph.nodes[new]
        node.tile = (fn ->
            case node.tile do
                Captured _ ret graph.Tile.Captured f
                Empty ret graph.Tile.Captured f
                Factory _ ret graph.Tile.Factory f
                EmptyFactory ret graph.Tile.Factory f
                Base f ret graph.Tile.Base f
                else do
                    print' "Remember to add new tile!"
                    <!>
                end
            end
            ret graph.Tile.Empty
        end)()


        if state.moves_left == 0 do
            next_turn' state, showVictory
        else do
            state.inputState = InputState.MoveGuy
            state.moves_left = state.moves_left - 1
        end

        res.sound["death"].playp' (0.5, 0.1), (1., 0.2)
    else if not friendly_map[0] do
        // Kill!
        kill_guy' state, guys_on_new_node[0]
        kill_guy' state, g

        next_turn' state, showVictory

        f1 :: g.faction
        f2 :: guys_on_new_node[0].faction
        dir1 :: angle' state.graph.nodes[new].position - state.graph.nodes[old].position
        dir2 :: angle' state.graph.nodes[old].position - state.graph.nodes[new].position
        col1start :: graph.factionColor(f1)
        col1end :: gfx.Color {
            red: col1start.red,
            green: col1start.green,
            blue: col1start.blue,
            alpha: 0.0,
        }
        col2start :: graph.factionColor(f2)
        col2end :: gfx.Color {
            red: col2start.red,
            green: col2start.green,
            blue: col2start.blue,
            alpha: 0.0,
        }
        res.particle["death" + guy.factionSuffix(f1)].setDirection' dir1
        res.particle["death" + guy.factionSuffix(f1)].setColors' col1start, col1end
        res.particle["death" + guy.factionSuffix(f1)].emitAt' state.graph.nodes[new].position, 15
        res.particle["death" + guy.factionSuffix(f2)].setDirection' dir2
        res.particle["death" + guy.factionSuffix(f2)].setColors' col2start, col2end
        res.particle["death" + guy.factionSuffix(f2)].emitAt' state.graph.nodes[new].position, 15

        res.sound["explosion"].playp' (1., 0.), (1., 0.2)
    end

end

MAX_FESTS :: 3

next_turn :: fn state, showVictory: fn * -> void do
    faction_i :: guy.faction_to_int' state.player_turn
    state.guys_to_move[faction_i] -> pop'

    num_factions :: len' state.factions
    next_faction_i :: faction_i + 1
    i :: rem' next_faction_i, num_factions

    state.player_turn = state.factions[i]
    state.moves_left = 1
    state.inputState = InputState.MoveGuy

    fi :: guy.faction_to_int' state.player_turn

    to_move :: state.guys_to_move[fi]

    guys :: state.guys[fi]

    state.turns_until_score -= 1
    if state.turns_until_score == 0 do
        state.score += graph.scoreGraph' state.graph
        state.turns_until_score = love.math.random(4, 10) * len(state.factions)

        if state.num_fests >= MAX_FESTS do
            detect_winner_by_score :: fn score ->
                scores :: [score[0], score[1], score[2], score[3]]

                max_score := 0
                winner := Maybe.Nothing
                range(len(state.factions)) -> for_each' fn i do
                    if scores[i] > max_score do
                        max_score = scores[i]
                        winner = Maybe.Just state.factions[i]
                    else if scores[i] == max_score do
                        winner = Maybe.Nothing
                    end
                end

                winner
            end

            detect_winner_by_guys :: fn ->
                max_guys := 0
                winner := Maybe.Nothing
                state.factions -> for_each' fn faction do
                    fi :: faction_to_int' faction
                    g :: len(state.guys[fi])
                    if g > max_guys do
                        max_guys = g
                        winner = Maybe.Just faction
                    else if g == max_guys do
                        winner = Maybe.Nothing
                    end
                end

                winner
            end

            winner := detect_winner_by_score' state.score
            case winner do
                Just winner do
                    showVictory' winner
                    ret
                end
                else do end
            end

            winner = detect_winner_by_guys'
            case winner do
                Just winner do
                    showVictory' winner
                    ret
                end
                else do end
            end

            showVictory' state.factions[0]
        else do
            state.num_fests += 1
        end
    end

    if len(to_move) == 0 do
        i := 0
        loop i < len(state.graph.nodes) do
            spawn :: fn faction do
                if len(get_guys_on_node' state, i) < 2 do
                    if faction == state.player_turn do
                        guys -> push' guy.new_guy(faction, i)
                        res.sound["created"].playp' (0.7, 0.2), (1.0, 0.2)
                    end
                end
            end

            case state.graph.nodes[i].tile do
                Base faction do
                    spawn' faction
                end
                Factory faction do
                    spawn' faction
                end
                else do end
            end
            i = i + 1
        end


        state.guys_to_move[fi] = guys -> clone'
        shuffle' state.guys_to_move[fi]
    end
end


makeFullscreen :: fn do
    w := l.WindowFlags {
        fullscreen: true,
        fullscreentype: "desktop",
        vsync: 0,
        msaa: 2,
        resizable: false,
        borderless: false,
        centered: false,
        display: 0,
        minwidth: 100,
        minheight: 100,
    }
    love.window.setMode' 0, 0, w
end

States :: enum
    MainMenu menu.Menu,
    Game GameState,
    Victory guy.Faction,
end

InputState :: enum
    MoveGuy,
    MoveGuyDirection (float, float), // direction xy
end

GameState :: blob {
    graph: graph.Graph,
    guys: {int: [guy.Guy]},
    guys_to_move: {int: [guy.Guy]},
    score: (int, int, int, int),
    turns_until_score: int,
    num_fests: int,
    factions: [guy.Faction],
    player_turn: guy.Faction,
    moves_left: int,
    inputState: InputState,
}

send_shader_graph_positions :: fn shader: Shader, points do
    // !!!!!!!! DON'T DO THIS AT HOME !!!!!!!
    do
        v : [int] : [
            unsafe_force(shader),
            unsafe_force("vertex_positions"),
        ]
        points -> for_each' fn x do
            v -> push' unsafe_force' (x[0], x[1])
        end
        varargs(shader.send)(v)
    end

    do
        v : [int] : [
            unsafe_force(shader),
            unsafe_force("vertex_colors"),
        ]
        points -> for_each' fn x do
            v -> push' unsafe_force' x[2]
        end
        varargs(shader.send)(v)
    end

    do
        v :: [
            unsafe_force(shader),
            unsafe_force("num_vertex_positions"),
            len(points),
        ]
        varargs(shader.send)(v)
    end
end

range :: fn max ->
    nums :: []

    i := 0
    loop i < max do
        nums -> push' i
        i += 1
    end

    ret nums
end

new_game :: fn num_players ->
    factions :: []
    range(num_players) -> for_each' fn i do
        factions -> push' guy.int_to_faction' i
    end


    gg := graph.createThreePlayerGraph()

    if num_players == 2 do
        gg = graph.createTwoPlayer'
    else if num_players == 3 do
        gg = graph.createThreePlayerGraph'
    else if num_players == 4 do
        <!>
    end
    graph :: gg

    guys :: {:}
    guys_to_move :: {:}

    factions -> for_each' fn faction do
        fi :: guy.faction_to_int' faction
        guys[fi] = []

        range(len(graph.nodes)) -> for_each' fn i do
            node :: graph.nodes[i]

            case node.tile do
                Base f do
                    if f == faction do
                        g :: guy.new_guy' faction, i
                        guys[fi] -> push' g
                    end
                end
                else do end
            end
        end

        guys_to_move[fi] = guys[fi] -> clone'
    end

    GameState {
        graph: graph,
        guys: guys,
        guys_to_move: guys_to_move,
        factions: factions,
        player_turn: guy.Faction.Blueberry,
        score: (0, 0, 0, 0),
        turns_until_score: 2 * len(factions),
        num_fests: 0,
        moves_left: 1,
        inputState: InputState.MoveGuy,
    }
end

playerIndex :: fn state -> do
    fis := state.factions -> map' fn faction -> do
        faction_to_int' faction
    end

    i := 0
    loop i < len(fis) do
        if fis[i] == faction_to_int(state.player_turn) do break end
        i += 1
    end
    ret i
end

init :: fn do
    makeFullscreen'

    ctrl.initControllers' 4

    res.loadResources()

    defaultFont :: gfx.createFont(love.graphics.getFont())
    mainMenuFont :: gfx.createFont(res.font["menu"])

    res.sound["theme"].setLooping(true)
    res.sound["theme"].play()

    scene := States.MainMenu menu.createMenu([])

    showMenu :: fn do
        scene = States.MainMenu menu.createMenu([
            ("2 Players", fn do
                scene = States.Game new_game' 2
            end),
            ("3 Players", fn do
                scene = States.Game new_game' 3
            end),
            ("4 Players", fn do
                scene = States.Game new_game' 4
            end),
            ("Exit", fn do
                love.event.quit' 0
            end)
        ])
    end

    showVictory :: fn fac do
        scene = States.Victory fac
    end

    showMenu'

    update :: fn delta do
        case scene do
            MainMenu _ do
            end
            Game state do
                graph.updateGraph' state.graph, delta
                graph.scoreGraph' state.graph

                // Update animation timers
                state.factions -> for_each' fn f do
                    guys :: state.guys_to_move[guy.faction_to_int(f)]
                    guys -> for_each' fn g do
                        guy.updateGuy' g, delta
                    end
                end

                deadzone :: 0.5

                // Inputs
                case state.inputState do
                    MoveGuy do
                        may_dir := inputDirection' state
                        case may_dir do
                            Just dir do
                                if magnitude(dir) > deadzone do
                                    state.inputState = InputState.MoveGuyDirection dir
                                end
                            end
                            else do end
                        end

                        pi := playerIndex' state
                        if ctrl.playerControllers[pi].finish do
                            next_turn(state, showVictory)
                        end
                    end

                    MoveGuyDirection old_dir do
                        new_dir := old_dir

                        may_dir := inputDirection' state
                        case may_dir do
                            Just dir do
                                if magnitude(dir) > deadzone do
                                    state.inputState = InputState.MoveGuyDirection dir
                                    new_dir = dir
                                end
                            end
                            else do end
                        end

                        // Move guy
                        pi := playerIndex' state
                        if ctrl.playerControllers[pi].move do
                            move_active_guy' state, new_dir, showVictory
                        end

                        if ctrl.playerControllers[pi].finish do
                            next_turn' state, showVictory
                        end
                    end

                    else do end
                end

            end

            Victory do
            end

            else do <!> end
        end

        ctrl.postTick'

        res.particle["death_b"].update(delta)
        res.particle["death_c"].update(delta)
        res.particle["death_g"].update(delta)
        res.particle["death_s"].update(delta)
    end

    voronoiShader :: love.graphics.newShader("res/voronoi.glsl")

    drawControllers :: fn do
        SIZE :: gfx.screenSizef'
        TEXT_COLOR :: gfx.rgb' 1., 1., 1.
        TEXT_SCALE :: .5

        mainMenuFont.drawTextFT(
            TEXT_COLOR,
            "rb  move\na  finish",
            SIZE - (140., 120.),
            gfx.Alignment.Right,
            250.,
            0.0,
            TEXT_SCALE
        )
    end

    draw :: fn do
        drawVoronoiBackground :: fn vertices: [(*, *, *)] do
            love.graphics.setShader' voronoiShader
            send_shader_graph_positions' voronoiShader, vertices
            gfx.drawRect' WHITE, (0., 0.), (as_float(love.graphics.getWidth'), as_float(love.graphics.getHeight'))
            gfx.clearShader'
        end

        case scene do
            MainMenu menu do
                gfx.drawRect' BACKGROUND_COLOR, (0., 0.), gfx.screenSizef()

                MENU_SIZE :: 1.
                MIDDLE :: gfx.screenSizef() / (2., 2.)

                // Header
                headerBox :: (600.0, 0.0)
                mainMenuFont.drawTextFT(
                    HEADER_COLOR,
                    "Age of Sylt",
                    MIDDLE  - headerBox / (2., 2.) - (0., 250.),
                    gfx.Alignment.Center,
                    600.0,
                    0.0,
                    MENU_SIZE
                )

                // Choices
                choiceBox :: (300.0, 0.0)
                offset := (0.0, -80.)
                i := 0
                menu.choices -> for_each' fn choice do
                    color := MENU_COLOR
                    if i == menu.position do
                        color = SELECTED_COLOR
                    end

                    mainMenuFont.drawTextFT(
                        color,
                        choice[0],
                        MIDDLE - choiceBox / (2., 2.) + offset,
                        gfx.Alignment.Center,
                        choiceBox[0],
                        0.0,
                        MENU_SIZE
                    )
                    offset += (0.0, 80.0)
                    i += 1
                end

                // Crests
                B_OFFEST :: (300., 0.)
                C_OFFSET :: (-300., 0.)
                G_OFFSET :: (200., 300.)
                S_OFFSET :: (-200., 300.)
                SCALE :: (2.0, 2.0)
                guy.crest_image(guy.Faction.Blueberry).drawCentered' MIDDLE + B_OFFEST, 0.0, SCALE
                guy.crest_image(guy.Faction.Cloudberry).drawCentered' MIDDLE + C_OFFSET, 0.0, SCALE
                guy.crest_image(guy.Faction.Gooseberry).drawCentered' MIDDLE + G_OFFSET, 0.0, SCALE
                guy.crest_image(guy.Faction.Strawberry).drawCentered' MIDDLE + S_OFFSET, 0.0, SCALE
            end

            Victory fac do
                MIDDLE :: gfx.screenSizef() / (2., 2.)
                TEXT_SCALE :: 1.

                TEXT_COLOR :: gfx.rgb' 1., 1., 1.
                mainMenuFont.drawTextFT(
                    TEXT_COLOR,
                    "Victory",
                    MIDDLE + (-300., -200.),
                    gfx.Alignment.Center,
                    600.0,
                    0.0,
                    TEXT_SCALE
                )

                CREST_OFFSET :: (0., 100.)
                SCALE :: (2., 2.)
                guy.crest_image(fac).drawCentered' MIDDLE + CREST_OFFSET, 0.0, SCALE
            end

            Game state do
                love.graphics.origin'

                s :: as_str' state.score
                mainMenuFont.drawText' WHITE, s, (100.0, 50.0)

                s :: as_str' state.score
                mainMenuFont.drawText' WHITE, s, (100.0, 50.0)

                if state.turns_until_score <= 4 do
                    prefix := ""
                    if state.num_fests < MAX_FESTS do
                        prefix = "Score in "
                    else do
                        prefix = "Final score in "
                    end
                    s :: prefix + as_str(state.turns_until_score) + " turns"
                    height :: love.graphics.getHeight'
                    mainMenuFont.drawText' WHITE, s, (100.0, as_float(height) - 100.0)
                end

                offset :: graph.graphCenter' state.graph

                state.graph.nodes -> map(fn node ->
                    (
                        node.position[0] + offset[0],
                        node.position[1] + offset[1],
                        graph.shaderColor(node)
                    )
                end) -> drawVoronoiBackground'
<<<<<<< HEAD

                drawControllers'

=======
>>>>>>> c97b1c05
                love.graphics.translate' offset[0], offset[1]
                do
                    graph.drawGraph' state.graph, state

                    state.factions -> for_each' fn f do
                        guys :: state.guys[guy.faction_to_int(f)]
                        guys -> for_each' fn g do
                            guy.drawGuy' state, g, state.graph
                        end
                    end

                    case state.inputState do
                        MoveGuyDirection dir do
                            g :: state -> guy_to_move'
                            facing :: graph.facingNeighbour' g.node, count_guys_of_faction(state), g.faction, dir, state.graph
                            if facing != -1 do
                                guy.drawGuyDirection' g, facing, state.graph
                            end
                        end
                        else do end
                    end
                end
            end

            else do <!> end
        end

        res.particle["death_b"].draw(gfx.rgb' 1.0, 1.0, 1.0)
        res.particle["death_c"].draw(gfx.rgb' 1.0, 1.0, 1.0)
        res.particle["death_g"].draw(gfx.rgb' 1.0, 1.0, 1.0)
        res.particle["death_s"].draw(gfx.rgb' 1.0, 1.0, 1.0)
    end

    love.keypressed = fn _key, scancode, repeat do
        key := input.strToKeyDict[_key]
        case key do
            Escape do
                print' "Quitting game..."
                love.event.quit' 0
            end else do end
        end

        case scene do
            MainMenu menu do
                case key do
                    Return do
                        menu.select()
                    end
                    Space do
                        menu.select()
                    end
                    Up do
                        menu.up()
                    end
                    Down do
                        menu.down()
                    end
                    else do end
                end
            end
            Game state do
                case state.inputState do
                    MoveGuyDirection dir do
                        pi := playerIndex' state
                        case key do
                            Space do
                                ctrl.playerControllers -> for_each' fn controller do
                                    controller.move = true
                                end
                                ctrl.playerControllers[pi].move = true
                            end
                            Return do
                                ctrl.playerControllers -> for_each' fn controller do
                                    controller.finish = true
                                end
                            else do end
                        end
                    end
                    MoveGuy do
                        case key do
                            Return do
                                ctrl.playerControllers -> for_each' fn controller do
                                    controller.finish = true
                                end
                            end else do end
                        end
                    end else do end
                end
            end
            Victory do
                showMenu'
            end else do <!> end
        end
    end

    love.keyreleased = fn key, scancode do
    end

    love.update = update
    love.draw = draw
end

Maybe :: enum
    Just *,
    Nothing,
end

inputDirection :: fn state -> Maybe do // Maybe (float, float)
    res := (0., 0.)
    if input.isKeyDown' input.Key.Up do res += (0., -1.) end
    if input.isKeyDown' input.Key.Down do res += (0., 1.) end
    if input.isKeyDown' input.Key.Left do res += (-1., 0.) end
    if input.isKeyDown' input.Key.Right do res += (1., -0.) end
    if res == (0., 0.,) do
        ret Maybe.Just ctrl.playerControllers[playerIndex(state)].joystick
    end

    ret Maybe.Just (normalize' res)
end<|MERGE_RESOLUTION|>--- conflicted
+++ resolved
@@ -678,12 +678,9 @@
                         graph.shaderColor(node)
                     )
                 end) -> drawVoronoiBackground'
-<<<<<<< HEAD
 
                 drawControllers'
 
-=======
->>>>>>> c97b1c05
                 love.graphics.translate' offset[0], offset[1]
                 do
                     graph.drawGraph' state.graph, state
