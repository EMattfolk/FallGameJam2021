from /love use (love, Shader)
use /love as l
use /res/
use /input
use /gfx

use controller as ctrl
use graph
use menu
use guy
from guy use faction_to_int

from /main use varargs

clone :: fn list ->
    list -> map' fn x -> x end
end

// Shuffle, but badly
shuffle :: fn list: [*] do
    if len(list) == 0 ret

    le := len(list)
    list -> for_each' fn _ do
        a :: love.math.random(0, le-1)
        b :: love.math.random(0, le-1)
        temp :: list[a]
        list[a] = list[b]
        list[b] = temp
    end
end

// Colors
BACKGROUND_COLOR :: gfx.rgb' 50. / 255., 50. / 255., 50. / 255.
MENU_COLOR :: gfx.rgb' 1., 1., 1.
HEADER_COLOR :: gfx.rgb' 209. / 255., 59. / 255., 57. / 255.
SELECTED_COLOR :: gfx.rgb' 229. / 255., 126. / 255., 124. / 255.
WHITE :: gfx.rgb' 1., 1., 1.


guy_to_move :: fn state ->
    ret state.guys_to_move[guy.faction_to_int(state.player_turn)] -> last'
end

get_guys_on_node :: fn state, node ->
    guys_on_node :: []
    state.factions -> for_each' fn other_fn do
        ef := guy.faction_to_int(other_fn)
        state.guys[ef] -> for_each' fn other_guy ->
            if other_guy.node == node do
                guys_on_node -> push' other_guy
            end
        end
    end
    guys_on_node
end

count_guys_of_faction :: fn state ->
    ret fn node, faction ->
        gs :: get_guys_on_node' state, node
        gs :: gs -> filter' fn o ->
            guy.faction_to_int(o.faction) == guy.faction_to_int(faction)
        end
        len' gs
    end
end

kill_guy :: fn state, g do
    f :: guy.faction_to_int(g.faction)
    state.guys_to_move[f] = state.guys_to_move[f] -> filter' fn o -> do o != g end
    state.guys[f] = state.guys[f] -> filter' fn o -> do o != g end
end

move_active_guy :: fn state, dir do
    g :: state -> guy_to_move'
    old :: g.node
    new :: graph.facingNeighbour' old, count_guys_of_faction(state), g.faction, dir, state.graph
    if new == -1 do
        state.moves_left = 0
        ret
    end

    guys_on_new_node :: get_guys_on_node' state, new

    friendly_map :: guys_on_new_node -> map' fn o ->
        guy.faction_to_int(o.faction) == guy.faction_to_int(g.faction)
    end

    // Cool visual
    do
        diff :: state.graph.nodes[old].position - state.graph.nodes[new].position
        f :: 25.0
        state.graph.nodes[new].velocity -= diff * (f, f)
    end

    if len(guys_on_new_node) == 0 or friendly_map[0] do
        // Done
        g.node = new
        f :: g.faction
        node :: state.graph.nodes[new]
        node.tile = (fn ->
            case node.tile do
                Captured _ ret graph.Tile.Captured f
                Empty ret graph.Tile.Captured f
                Factory _ ret graph.Tile.Factory f
                EmptyFactory ret graph.Tile.Factory f
                Base f ret graph.Tile.Base f
                else do
                    print' "Remember to add new tile!"
                    <!>
                end
            end
            ret graph.Tile.Empty
        end)()


        if state.moves_left == 0 do
            next_turn' state
        else do
            state.inputState = InputState.MoveGuy
            state.moves_left = state.moves_left - 1
        end
    else if not friendly_map[0] do
        // Kill!
        kill_guy' state, guys_on_new_node[0]
        kill_guy' state, g

        next_turn' state
    end
end


next_turn :: fn state do
    faction_i :: guy.faction_to_int' state.player_turn
    state.guys_to_move[faction_i] -> pop'

    num_factions :: len' state.factions
    next_faction_i :: faction_i + 1
    i :: rem' next_faction_i, num_factions

    state.player_turn = state.factions[i]
    state.moves_left = 1
    state.inputState = InputState.MoveGuy

    fi :: guy.faction_to_int' state.player_turn

    to_move :: state.guys_to_move[fi]

    guys :: state.guys[fi]

    end_of_turn :: len(to_move) == 0 and fi == 0
    if end_of_turn do
        state.turn += 1
    end

    if end_of_turn and rem(state.turn, 4) == 0 do
        state.score += graph.scoreGraph' state.graph
    end

    if len(to_move) == 0 do
        i := 0
        loop i < len(state.graph.nodes) do
            spawn :: fn faction do
                if faction == state.player_turn do
                    guys -> push' guy.new_guy(faction, i)
                end
            end

            case state.graph.nodes[i].tile do
                Base faction do
                    spawn' faction
                end
                Factory faction do
                    spawn' faction
                end
                else do end
            end
            i = i + 1
        end

        state.guys_to_move[fi] = guys -> clone'
        shuffle' state.guys_to_move[fi]
    end
end


makeFullscreen :: fn do
    w := l.WindowFlags {
        fullscreen: true,
        fullscreentype: "desktop",
        vsync: 0,
        msaa: 2,
        resizable: false,
        borderless: false,
        centered: false,
        display: 0,
        minwidth: 100,
        minheight: 100,
    }
    love.window.setMode' 0, 0, w
end

States :: enum
    MainMenu menu.Menu,
    Game GameState,
end

InputState :: enum
    MoveGuy,
    MoveGuyDirection (float, float), // direction xy
end

GameState :: blob {
    graph: graph.Graph,
    guys: {int: [guy.Guy]},
    guys_to_move: {int: [guy.Guy]},
    score: (int, int, int, int),
    turn: int,
    factions: [guy.Faction],
    player_turn: guy.Faction,
    moves_left: int,
    inputState: InputState,
}

send_shader_graph_positions :: fn shader: Shader, points do
    // !!!!!!!! DON'T DO THIS AT HOME !!!!!!!
    do
        v : [int] : [
            unsafe_force(shader),
            unsafe_force("vertex_positions"),
        ]
        points -> for_each' fn x do
            v -> push' unsafe_force' (x[0], x[1])
        end
        varargs(shader.send)(v)
    end

    do
        v : [int] : [
            unsafe_force(shader),
            unsafe_force("vertex_colors"),
        ]
        points -> for_each' fn x do
            v -> push' unsafe_force' x[2]
        end
        varargs(shader.send)(v)
    end

    do
        v :: [
            unsafe_force(shader),
            unsafe_force("num_vertex_positions"),
            len(points),
        ]
        varargs(shader.send)(v)
    end
end

<<<<<<< HEAD
range :: fn max ->
    nums :: []

    i := 0
    loop i < max do
        nums -> push' i
        i += 1
    end

    ret nums
end

new_game :: fn num_players ->
    factions :: []
    range(num_players) -> for_each' fn i do
        factions -> push' guy.int_to_faction' i
    end

    graph :: graph.createGraph()

    guys :: {:}
    guys_to_move :: {:}

    factions -> for_each' fn faction do
        fi :: guy.faction_to_int' faction
        guys[fi] = []

        range(len(graph.nodes)) -> for_each' fn i do
            node :: graph.nodes[i]

            case node.tile do
                Base f do
                    if f == faction do
                        g :: guy.new_guy' faction, i
                        guys[fi] -> push' g
                    end
                end
                else do end
            end
        end

        guys_to_move[fi] = guys[fi] -> clone'
    end

    GameState {
        graph: graph,
        guys: guys,
        guys_to_move: guys_to_move,
        factions: factions,
        player_turn: guy.Faction.Blueberry,
        score: (0, 0, 0, 0),
        turn: 1,
        moves_left: 1,
        inputState: InputState.MoveGuy,
    }
=======
playerIndex :: fn state -> do
    fis := state.factions -> map' fn faction -> do
        faction_to_int' faction
    end

    i := 0
    loop i < len(fis) do
        if fis[i] == faction_to_int(state.player_turn) do break end
        i += 1
    end
    ret i
>>>>>>> 3f4e0278
end

init :: fn do
    makeFullscreen'

    ctrl.initControllers' 4

    res.loadResources()

    defaultFont :: gfx.createFont(love.graphics.getFont())
    mainMenuFont :: gfx.createFont(res.font["menu"])

    scene := States.MainMenu menu.createMenu([])
    scene = States.MainMenu menu.createMenu([
<<<<<<< HEAD
        ("2 Players", fn do
            scene = States.Game new_game' 2
        end),
        ("3 Players", fn do
            scene = States.Game new_game' 3
        end),
        ("4 Players", fn do
            scene = States.Game new_game' 4
=======
        ("Start", fn do
            blue_guys :: [
                guy.new_guy(guy.Faction.Blueberry, 7),
            ]
            cloud_guys :: [
                guy.new_guy(guy.Faction.Cloudberry, 13),
            ]
            state :: GameState {
                graph: graph.createGraphFactory(),
                guys: {
                    guy.faction_to_int(guy.Faction.Blueberry): blue_guys,
                    guy.faction_to_int(guy.Faction.Cloudberry): cloud_guys,
                },
                guys_to_move: {
                    guy.faction_to_int(guy.Faction.Blueberry): blue_guys,
                    guy.faction_to_int(guy.Faction.Cloudberry): cloud_guys,
                },
                factions: [guy.Faction.Blueberry, guy.Faction.Cloudberry],
                player_turn: guy.Faction.Blueberry,
                score: (0, 0, 0, 0),
                turn: 1,
                moves_left: 1,
                inputState: InputState.MoveGuy,
            }
            state.factions -> for_each' fn faction do
                fi :: guy.faction_to_int' faction

                state.guys_to_move[fi] = state.guys[fi] -> clone'
            end

            scene = States.Game state
>>>>>>> 3f4e0278
        end),
        ("Exit", fn do
            love.event.quit' 0
        end)
    ])

    update :: fn delta do
        case scene do
            MainMenu _ do
            end
            Game state do
                graph.updateGraph' state.graph, delta
                graph.scoreGraph' state.graph

                // Update animation timers
                state.factions -> for_each' fn f do
                    guys :: state.guys_to_move[guy.faction_to_int(f)]
                    guys -> for_each' fn g do
                        guy.updateGuy' g, delta
                    end
                end

                deadzone :: 0.5

                // Inputs
                case state.inputState do
                    MoveGuy do
                        may_dir := inputDirection' state
                        case may_dir do
                            Just dir do
                                if magnitude(dir) > deadzone do
                                    state.inputState = InputState.MoveGuyDirection dir
                                end
                            end
                            else do end
                        end

                        pi := playerIndex' state
                        if ctrl.playerControllers[pi].finish do
                            next_turn' state
                        end
                    end

                    MoveGuyDirection old_dir do
                        new_dir := old_dir

                        may_dir := inputDirection' state
                        case may_dir do
                            Just dir do
                                if magnitude(dir) > deadzone do
                                    state.inputState = InputState.MoveGuyDirection dir
                                    new_dir = dir
                                end
                            end
                            else do end
                        end

                        // Move guy
                        pi := playerIndex' state
                        if ctrl.playerControllers[pi].move do
                            move_active_guy' state, new_dir
                        end

                        if ctrl.playerControllers[pi].finish do
                            next_turn' state
                        end
                    end

                    else do end
                end

            end
            else do <!> end
        end

        ctrl.postTick'
    end

    voronoiShader :: love.graphics.newShader("res/voronoi.glsl")

    draw :: fn do
        drawVoronoiBackground :: fn vertices: [(*, *, *)] do
            love.graphics.setShader' voronoiShader
            send_shader_graph_positions' voronoiShader, vertices
            gfx.drawRect' WHITE, (0., 0.), (as_float(love.graphics.getWidth'), as_float(love.graphics.getHeight'))
            gfx.clearShader'
        end

        case scene do
            MainMenu menu do
                gfx.drawRect' BACKGROUND_COLOR, (0., 0.), gfx.screenSizef()

                MENU_SIZE :: 1.
                MIDDLE :: gfx.screenSizef() / (2., 2.)

                // Header
                headerBox :: (600.0, 0.0)
                mainMenuFont.drawTextFT(
                    HEADER_COLOR,
                    "Age of Sylt",
                    MIDDLE  - headerBox / (2., 2.) - (0., 250.),
                    gfx.Alignment.Center,
                    600.0,
                    0.0,
                    MENU_SIZE
                )

                // Choices
                choiceBox :: (300.0, 0.0)
                offset := (0.0, -80.)
                i := 0
                menu.choices -> for_each' fn choice do
                    color := MENU_COLOR
                    if i == menu.position do
                        color = SELECTED_COLOR
                    end

                    mainMenuFont.drawTextFT(
                        color,
                        choice[0],
                        MIDDLE - choiceBox / (2., 2.) + offset,
                        gfx.Alignment.Center,
                        choiceBox[0],
                        0.0,
                        MENU_SIZE
                    )
                    offset += (0.0, 80.0)
                    i += 1
                end

                // Crests
                B_OFFEST :: (300., 0.)
                C_OFFSET :: (-300., 0.)
                G_OFFSET :: (200., 300.)
                S_OFFSET :: (-200., 300.)
                SCALE :: (2.0, 2.0)
                guy.crest_image(guy.Faction.Blueberry).drawCentered' MIDDLE + B_OFFEST, 0.0, SCALE
                guy.crest_image(guy.Faction.Cloudberry).drawCentered' MIDDLE + C_OFFSET, 0.0, SCALE
                guy.crest_image(guy.Faction.Gooseberry).drawCentered' MIDDLE + G_OFFSET, 0.0, SCALE
                guy.crest_image(guy.Faction.Strawberry).drawCentered' MIDDLE + S_OFFSET, 0.0, SCALE
            end

            Game state do
                offset :: graph.graphCenter' state.graph

                state.graph.nodes -> map(fn node ->
                    (
                        node.position[0] + offset[0],
                        node.position[1] + offset[1],
                        graph.shaderColor(node)
                    )
                end) -> drawVoronoiBackground'

                love.graphics.translate' offset[0], offset[1]
                do
                    graph.drawGraph' state.graph

                    state.factions -> for_each' fn f do
                        guys :: state.guys[guy.faction_to_int(f)]
                        guys -> for_each' fn g do
                            guy.drawGuy' g, state.graph
                        end
                    end

                    case state.inputState do
                        MoveGuyDirection dir do
                            g :: state -> guy_to_move'
                            facing :: graph.facingNeighbour' g.node, count_guys_of_faction(state), g.faction, dir, state.graph
                            if facing != -1 do
                                guy.drawGuyDirection' g, facing, state.graph
                            end
                        end
                        else do end
                    end
                end
                love.graphics.origin'

                s :: as_str' state.score
                mainMenuFont.drawText' WHITE, s, (100.0, 50.0)
            end

            else do <!> end
        end
    end

    love.keypressed = fn _key, scancode, repeat do
        key := input.strToKeyDict[_key]
        case key do
            Escape do
                print' "Quitting game..."
                love.event.quit' 0
            end else do end
        end

        case scene do
            MainMenu menu do
                case key do
                    Return do
                        menu.select()
                    end
                    Space do
                        menu.select()
                    end
                    Up do
                        menu.up()
                    end
                    Down do
                        menu.down()
                    end
                    else do end
                end
            end
            Game state do
                case state.inputState do
                    MoveGuyDirection dir do
                        pi := playerIndex' state
                        case key do
                            Space do
                                ctrl.playerControllers -> for_each' fn controller do
                                    controller.move = true
                                end
                                ctrl.playerControllers[pi].move = true
                            end
                            Return do
                                ctrl.playerControllers -> for_each' fn controller do
                                    controller.finish = true
                                end
                            else do end
                        end
                    end else do end
                end
            end else do <!> end
        end
    end

    love.keyreleased = fn key, scancode do
    end

    love.update = update
    love.draw = draw
end

Maybe :: enum
    Just *,
    Nothing,
end

inputDirection :: fn state -> Maybe do // Maybe (float, float)
    res := (0., 0.)
    if input.isKeyDown' input.Key.Up do res += (0., -1.) end
    if input.isKeyDown' input.Key.Down do res += (0., 1.) end
    if input.isKeyDown' input.Key.Left do res += (-1., 0.) end
    if input.isKeyDown' input.Key.Right do res += (1., -0.) end
    if res == (0., 0.,) do
        ret Maybe.Just ctrl.playerControllers[playerIndex(state)].joystick
    end


    ret Maybe.Just (normalize' res)
end<|MERGE_RESOLUTION|>--- conflicted
+++ resolved
@@ -256,7 +256,6 @@
     end
 end
 
-<<<<<<< HEAD
 range :: fn max ->
     nums :: []
 
@@ -312,7 +311,8 @@
         moves_left: 1,
         inputState: InputState.MoveGuy,
     }
-=======
+end
+
 playerIndex :: fn state -> do
     fis := state.factions -> map' fn faction -> do
         faction_to_int' faction
@@ -324,7 +324,6 @@
         i += 1
     end
     ret i
->>>>>>> 3f4e0278
 end
 
 init :: fn do
@@ -339,7 +338,6 @@
 
     scene := States.MainMenu menu.createMenu([])
     scene = States.MainMenu menu.createMenu([
-<<<<<<< HEAD
         ("2 Players", fn do
             scene = States.Game new_game' 2
         end),
@@ -348,39 +346,6 @@
         end),
         ("4 Players", fn do
             scene = States.Game new_game' 4
-=======
-        ("Start", fn do
-            blue_guys :: [
-                guy.new_guy(guy.Faction.Blueberry, 7),
-            ]
-            cloud_guys :: [
-                guy.new_guy(guy.Faction.Cloudberry, 13),
-            ]
-            state :: GameState {
-                graph: graph.createGraphFactory(),
-                guys: {
-                    guy.faction_to_int(guy.Faction.Blueberry): blue_guys,
-                    guy.faction_to_int(guy.Faction.Cloudberry): cloud_guys,
-                },
-                guys_to_move: {
-                    guy.faction_to_int(guy.Faction.Blueberry): blue_guys,
-                    guy.faction_to_int(guy.Faction.Cloudberry): cloud_guys,
-                },
-                factions: [guy.Faction.Blueberry, guy.Faction.Cloudberry],
-                player_turn: guy.Faction.Blueberry,
-                score: (0, 0, 0, 0),
-                turn: 1,
-                moves_left: 1,
-                inputState: InputState.MoveGuy,
-            }
-            state.factions -> for_each' fn faction do
-                fi :: guy.faction_to_int' faction
-
-                state.guys_to_move[fi] = state.guys[fi] -> clone'
-            end
-
-            scene = States.Game state
->>>>>>> 3f4e0278
         end),
         ("Exit", fn do
             love.event.quit' 0
