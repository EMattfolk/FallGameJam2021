from /love use (love, Shader)
use /love as l
use /res/
use /input
use /gfx

use controller as ctrl
use graph
use menu
use guy
from guy use faction_to_int

from /main use varargs

clone :: fn list ->
    list -> map' fn x -> x end
end

// Shuffle, but badly
shuffle :: fn list: [*] do
    if len(list) == 0 ret

    le := len(list)
    list -> for_each' fn _ do
        a :: love.math.random(0, le-1)
        b :: love.math.random(0, le-1)
        temp :: list[a]
        list[a] = list[b]
        list[b] = temp
    end
end

// Colors
BACKGROUND_COLOR :: gfx.rgb' 50. / 255., 50. / 255., 50. / 255.
MENU_COLOR :: gfx.rgb' 1., 1., 1.
HEADER_COLOR :: gfx.rgb' 209. / 255., 59. / 255., 57. / 255.
SELECTED_COLOR :: gfx.rgb' 229. / 255., 126. / 255., 124. / 255.
WHITE :: gfx.rgb' 1., 1., 1.


guy_to_move :: fn state ->
    ret state.guys_to_move[guy.faction_to_int(state.player_turn)] -> last'
end

get_guys_on_node :: fn state, node ->
    guys_on_node :: []
    state.factions -> for_each' fn other_fn do
        ef := guy.faction_to_int(other_fn)
        state.guys[ef] -> for_each' fn other_guy ->
            if other_guy.node == node do
                guys_on_node -> push' other_guy
            end
        end
    end
    guys_on_node
end

count_guys_of_faction :: fn state ->
    ret fn node, faction ->
        gs :: get_guys_on_node' state, node
        gs :: gs -> filter' fn o ->
            guy.faction_to_int(o.faction) == guy.faction_to_int(faction)
        end
        len' gs
    end
end

kill_guy :: fn state, g do
    f :: guy.faction_to_int(g.faction)
    state.guys_to_move[f] = state.guys_to_move[f] -> filter' fn o -> do o != g end
    state.guys[f] = state.guys[f] -> filter' fn o -> do o != g end
end

move_active_guy :: fn state, dir do
    g :: state -> guy_to_move'
    old :: g.node
    new :: graph.facingNeighbour' old, count_guys_of_faction(state), g.faction, dir, state.graph
    if new == -1 do
        state.moves_left = 0
        ret
    end

    guys_on_new_node :: get_guys_on_node' state, new

    friendly_map :: guys_on_new_node -> map' fn o ->
        guy.faction_to_int(o.faction) == guy.faction_to_int(g.faction)
    end

    // Cool visual
    do
        diff :: state.graph.nodes[old].position - state.graph.nodes[new].position
        f :: 25.0
        state.graph.nodes[new].velocity -= diff * (f, f)
    end

    if len(guys_on_new_node) == 0 or friendly_map[0] do
        // Done
        g.node = new
        f :: g.faction
        node :: state.graph.nodes[new]
        node.tile = (fn ->
            case node.tile do
                Captured _ ret graph.Tile.Captured f
                Empty ret graph.Tile.Captured f
                Factory _ ret graph.Tile.Factory f
                EmptyFactory ret graph.Tile.Factory f
                Base f ret graph.Tile.Base f
                else do
                    print' "Remember to add new tile!"
                    <!>
                end
            end
            ret graph.Tile.Empty
        end)()


        if state.moves_left == 0 do
            next_turn' state
        else do
            state.inputState = InputState.MoveGuy
            state.moves_left = state.moves_left - 1
        end

        res.sound["death"].playp' (0.5, 0.1), (1., 0.2)
    else if not friendly_map[0] do
        // Kill!
        kill_guy' state, guys_on_new_node[0]
        kill_guy' state, g

        next_turn' state

<<<<<<< HEAD
        f1 :: g.faction
        f2 :: guys_on_new_node[0].faction
        dir1 :: angle' state.graph.nodes[new].position - state.graph.nodes[old].position
        dir2 :: angle' state.graph.nodes[old].position - state.graph.nodes[new].position
        col1start :: graph.factionColor(f1)
        col1end :: gfx.Color {
            red: col1start.red,
            green: col1start.green,
            blue: col1start.blue,
            alpha: 0.0,
        }
        col2start :: graph.factionColor(f2)
        col2end :: gfx.Color {
            red: col2start.red,
            green: col2start.green,
            blue: col2start.blue,
            alpha: 0.0,
        }
        print(col1start)
        print(col1end)
        res.particle["death" + guy.factionSuffix(f1)].setDirection' dir1
        res.particle["death" + guy.factionSuffix(f1)].setColors' col1start, col1end
        res.particle["death" + guy.factionSuffix(f1)].emitAt' state.graph.nodes[new].position, 15
        res.particle["death" + guy.factionSuffix(f2)].setDirection' dir2
        res.particle["death" + guy.factionSuffix(f2)].setColors' col2start, col2end
        res.particle["death" + guy.factionSuffix(f2)].emitAt' state.graph.nodes[new].position, 15
=======
        res.sound["explosion"].playp' (1., 0.), (1., 0.2)
>>>>>>> 98c8e1e3
    end

end


next_turn :: fn state do
    faction_i :: guy.faction_to_int' state.player_turn
    state.guys_to_move[faction_i] -> pop'

    num_factions :: len' state.factions
    next_faction_i :: faction_i + 1
    i :: rem' next_faction_i, num_factions

    state.player_turn = state.factions[i]
    state.moves_left = 1
    state.inputState = InputState.MoveGuy

    fi :: guy.faction_to_int' state.player_turn

    to_move :: state.guys_to_move[fi]

    guys :: state.guys[fi]

    state.turns_until_score -= 1
    if state.turns_until_score == 0 do
        state.score += graph.scoreGraph' state.graph

        state.turns_until_score = love.math.random(4, 10) * len(state.factions)
    end

    if len(to_move) == 0 do
        i := 0
        loop i < len(state.graph.nodes) do
            spawn :: fn faction do
                if len(get_guys_on_node' state, i) < 2 do
                    if faction == state.player_turn do
                        guys -> push' guy.new_guy(faction, i)
                        res.sound["created"].playp' (0.7, 0.2), (1.0, 0.2)
                    end
                end
            end

            case state.graph.nodes[i].tile do
                Base faction do
                    spawn' faction
                end
                Factory faction do
                    spawn' faction
                end
                else do end
            end
            i = i + 1
        end


        state.guys_to_move[fi] = guys -> clone'
        shuffle' state.guys_to_move[fi]
    end
end


makeFullscreen :: fn do
    w := l.WindowFlags {
        fullscreen: true,
        fullscreentype: "desktop",
        vsync: 0,
        msaa: 2,
        resizable: false,
        borderless: false,
        centered: false,
        display: 0,
        minwidth: 100,
        minheight: 100,
    }
    love.window.setMode' 0, 0, w
end

States :: enum
    MainMenu menu.Menu,
    Game GameState,
end

InputState :: enum
    MoveGuy,
    MoveGuyDirection (float, float), // direction xy
end

GameState :: blob {
    graph: graph.Graph,
    guys: {int: [guy.Guy]},
    guys_to_move: {int: [guy.Guy]},
    score: (int, int, int, int),
    turns_until_score: int,
    factions: [guy.Faction],
    player_turn: guy.Faction,
    moves_left: int,
    inputState: InputState,
}

send_shader_graph_positions :: fn shader: Shader, points do
    // !!!!!!!! DON'T DO THIS AT HOME !!!!!!!
    do
        v : [int] : [
            unsafe_force(shader),
            unsafe_force("vertex_positions"),
        ]
        points -> for_each' fn x do
            v -> push' unsafe_force' (x[0], x[1])
        end
        varargs(shader.send)(v)
    end

    do
        v : [int] : [
            unsafe_force(shader),
            unsafe_force("vertex_colors"),
        ]
        points -> for_each' fn x do
            v -> push' unsafe_force' x[2]
        end
        varargs(shader.send)(v)
    end

    do
        v :: [
            unsafe_force(shader),
            unsafe_force("num_vertex_positions"),
            len(points),
        ]
        varargs(shader.send)(v)
    end
end

range :: fn max ->
    nums :: []

    i := 0
    loop i < max do
        nums -> push' i
        i += 1
    end

    ret nums
end

new_game :: fn num_players ->
    factions :: []
    range(num_players) -> for_each' fn i do
        factions -> push' guy.int_to_faction' i
    end

    graph :: graph.createGraph()

    guys :: {:}
    guys_to_move :: {:}

    factions -> for_each' fn faction do
        fi :: guy.faction_to_int' faction
        guys[fi] = []

        range(len(graph.nodes)) -> for_each' fn i do
            node :: graph.nodes[i]

            case node.tile do
                Base f do
                    if f == faction do
                        g :: guy.new_guy' faction, i
                        guys[fi] -> push' g
                    end
                end
                else do end
            end
        end

        guys_to_move[fi] = guys[fi] -> clone'
    end

    GameState {
        graph: graph,
        guys: guys,
        guys_to_move: guys_to_move,
        factions: factions,
        player_turn: guy.Faction.Blueberry,
        score: (0, 0, 0, 0),
        turns_until_score: 4,
        moves_left: 1,
        inputState: InputState.MoveGuy,
    }
end

playerIndex :: fn state -> do
    fis := state.factions -> map' fn faction -> do
        faction_to_int' faction
    end

    i := 0
    loop i < len(fis) do
        if fis[i] == faction_to_int(state.player_turn) do break end
        i += 1
    end
    ret i
end

init :: fn do
    makeFullscreen'

    ctrl.initControllers' 4

    res.loadResources()

    defaultFont :: gfx.createFont(love.graphics.getFont())
    mainMenuFont :: gfx.createFont(res.font["menu"])

    scene := States.MainMenu menu.createMenu([])
    scene = States.MainMenu menu.createMenu([
        ("2 Players", fn do
            scene = States.Game new_game' 2
        end),
        ("3 Players", fn do
            scene = States.Game new_game' 3
        end),
        ("4 Players", fn do
            scene = States.Game new_game' 4
        end),
        ("Exit", fn do
            love.event.quit' 0
        end)
    ])

    update :: fn delta do
        case scene do
            MainMenu _ do
            end
            Game state do
                graph.updateGraph' state.graph, delta
                graph.scoreGraph' state.graph

                // Update animation timers
                state.factions -> for_each' fn f do
                    guys :: state.guys_to_move[guy.faction_to_int(f)]
                    guys -> for_each' fn g do
                        guy.updateGuy' g, delta
                    end
                end

                deadzone :: 0.5

                // Inputs
                case state.inputState do
                    MoveGuy do
                        may_dir := inputDirection' state
                        case may_dir do
                            Just dir do
                                if magnitude(dir) > deadzone do
                                    state.inputState = InputState.MoveGuyDirection dir
                                end
                            end
                            else do end
                        end

                        pi := playerIndex' state
                        if ctrl.playerControllers[pi].finish do
                            next_turn' state
                        end
                    end

                    MoveGuyDirection old_dir do
                        new_dir := old_dir

                        may_dir := inputDirection' state
                        case may_dir do
                            Just dir do
                                if magnitude(dir) > deadzone do
                                    state.inputState = InputState.MoveGuyDirection dir
                                    new_dir = dir
                                end
                            end
                            else do end
                        end

                        // Move guy
                        pi := playerIndex' state
                        if ctrl.playerControllers[pi].move do
                            move_active_guy' state, new_dir
                        end

                        if ctrl.playerControllers[pi].finish do
                            next_turn' state
                        end
                    end

                    else do end
                end

            end
            else do <!> end
        end

        ctrl.postTick'

        res.particle["death_b"].update(delta)
        res.particle["death_c"].update(delta)
        res.particle["death_g"].update(delta)
        res.particle["death_s"].update(delta)
    end

    voronoiShader :: love.graphics.newShader("res/voronoi.glsl")

    draw :: fn do
        drawVoronoiBackground :: fn vertices: [(*, *, *)] do
            love.graphics.setShader' voronoiShader
            send_shader_graph_positions' voronoiShader, vertices
            gfx.drawRect' WHITE, (0., 0.), (as_float(love.graphics.getWidth'), as_float(love.graphics.getHeight'))
            gfx.clearShader'
        end

        case scene do
            MainMenu menu do
                gfx.drawRect' BACKGROUND_COLOR, (0., 0.), gfx.screenSizef()

                MENU_SIZE :: 1.
                MIDDLE :: gfx.screenSizef() / (2., 2.)

                // Header
                headerBox :: (600.0, 0.0)
                mainMenuFont.drawTextFT(
                    HEADER_COLOR,
                    "Age of Sylt",
                    MIDDLE  - headerBox / (2., 2.) - (0., 250.),
                    gfx.Alignment.Center,
                    600.0,
                    0.0,
                    MENU_SIZE
                )

                // Choices
                choiceBox :: (300.0, 0.0)
                offset := (0.0, -80.)
                i := 0
                menu.choices -> for_each' fn choice do
                    color := MENU_COLOR
                    if i == menu.position do
                        color = SELECTED_COLOR
                    end

                    mainMenuFont.drawTextFT(
                        color,
                        choice[0],
                        MIDDLE - choiceBox / (2., 2.) + offset,
                        gfx.Alignment.Center,
                        choiceBox[0],
                        0.0,
                        MENU_SIZE
                    )
                    offset += (0.0, 80.0)
                    i += 1
                end

                // Crests
                B_OFFEST :: (300., 0.)
                C_OFFSET :: (-300., 0.)
                G_OFFSET :: (200., 300.)
                S_OFFSET :: (-200., 300.)
                SCALE :: (2.0, 2.0)
                guy.crest_image(guy.Faction.Blueberry).drawCentered' MIDDLE + B_OFFEST, 0.0, SCALE
                guy.crest_image(guy.Faction.Cloudberry).drawCentered' MIDDLE + C_OFFSET, 0.0, SCALE
                guy.crest_image(guy.Faction.Gooseberry).drawCentered' MIDDLE + G_OFFSET, 0.0, SCALE
                guy.crest_image(guy.Faction.Strawberry).drawCentered' MIDDLE + S_OFFSET, 0.0, SCALE
            end

            Game state do
                love.graphics.origin'

                s :: as_str' state.score
                mainMenuFont.drawText' WHITE, s, (100.0, 50.0)

                offset :: graph.graphCenter' state.graph

                state.graph.nodes -> map(fn node ->
                    (
                        node.position[0] + offset[0],
                        node.position[1] + offset[1],
                        graph.shaderColor(node)
                    )
                end) -> drawVoronoiBackground'

                love.graphics.translate' offset[0], offset[1]
                do
                    graph.drawGraph' state.graph, state

                    state.factions -> for_each' fn f do
                        guys :: state.guys[guy.faction_to_int(f)]
                        guys -> for_each' fn g do
                            guy.drawGuy' state, g, state.graph
                        end
                    end

                    case state.inputState do
                        MoveGuyDirection dir do
                            g :: state -> guy_to_move'
                            facing :: graph.facingNeighbour' g.node, count_guys_of_faction(state), g.faction, dir, state.graph
                            if facing != -1 do
                                guy.drawGuyDirection' g, facing, state.graph
                            end
                        end
                        else do end
                    end
                end
<<<<<<< HEAD
=======
                love.graphics.origin'

                s :: as_str' state.score
                mainMenuFont.drawText' WHITE, s, (100.0, 50.0)

                if state.turns_until_score <= 4 do
                    s :: "Jamfest in " + as_str(state.turns_until_score) + " turns"
                    height :: love.graphics.getHeight'
                    mainMenuFont.drawText' WHITE, s, (100.0, as_float(height) - 100.0)
                end
>>>>>>> 98c8e1e3
            end

            else do <!> end
        end

        res.particle["death_b"].draw(gfx.rgb' 1.0, 1.0, 1.0)
        res.particle["death_c"].draw(gfx.rgb' 1.0, 1.0, 1.0)
        res.particle["death_g"].draw(gfx.rgb' 1.0, 1.0, 1.0)
        res.particle["death_s"].draw(gfx.rgb' 1.0, 1.0, 1.0)
    end

    love.keypressed = fn _key, scancode, repeat do
        key := input.strToKeyDict[_key]
        case key do
            Escape do
                print' "Quitting game..."
                love.event.quit' 0
            end else do end
        end

        case scene do
            MainMenu menu do
                case key do
                    Return do
                        menu.select()
                    end
                    Space do
                        menu.select()
                    end
                    Up do
                        menu.up()
                    end
                    Down do
                        menu.down()
                    end
                    else do end
                end
            end
            Game state do
                case state.inputState do
                    MoveGuyDirection dir do
                        pi := playerIndex' state
                        case key do
                            Space do
                                ctrl.playerControllers -> for_each' fn controller do
                                    controller.move = true
                                end
                                ctrl.playerControllers[pi].move = true
                            end
                            Return do
                                ctrl.playerControllers -> for_each' fn controller do
                                    controller.finish = true
                                end
                            else do end
                        end
                    end else do end
                end
            end else do <!> end
        end
    end

    love.keyreleased = fn key, scancode do
    end

    love.update = update
    love.draw = draw
end

Maybe :: enum
    Just *,
    Nothing,
end

inputDirection :: fn state -> Maybe do // Maybe (float, float)
    res := (0., 0.)
    if input.isKeyDown' input.Key.Up do res += (0., -1.) end
    if input.isKeyDown' input.Key.Down do res += (0., 1.) end
    if input.isKeyDown' input.Key.Left do res += (-1., 0.) end
    if input.isKeyDown' input.Key.Right do res += (1., -0.) end
    if res == (0., 0.,) do
        ret Maybe.Just ctrl.playerControllers[playerIndex(state)].joystick
    end


    ret Maybe.Just (normalize' res)
end<|MERGE_RESOLUTION|>--- conflicted
+++ resolved
@@ -129,7 +129,6 @@
 
         next_turn' state
 
-<<<<<<< HEAD
         f1 :: g.faction
         f2 :: guys_on_new_node[0].faction
         dir1 :: angle' state.graph.nodes[new].position - state.graph.nodes[old].position
@@ -156,9 +155,8 @@
         res.particle["death" + guy.factionSuffix(f2)].setDirection' dir2
         res.particle["death" + guy.factionSuffix(f2)].setColors' col2start, col2end
         res.particle["death" + guy.factionSuffix(f2)].emitAt' state.graph.nodes[new].position, 15
-=======
+
         res.sound["explosion"].playp' (1., 0.), (1., 0.2)
->>>>>>> 98c8e1e3
     end
 
 end
@@ -535,6 +533,15 @@
                 s :: as_str' state.score
                 mainMenuFont.drawText' WHITE, s, (100.0, 50.0)
 
+                s :: as_str' state.score
+                mainMenuFont.drawText' WHITE, s, (100.0, 50.0)
+
+                if state.turns_until_score <= 4 do
+                    s :: "Jamfest in " + as_str(state.turns_until_score) + " turns"
+                    height :: love.graphics.getHeight'
+                    mainMenuFont.drawText' WHITE, s, (100.0, as_float(height) - 100.0)
+                end
+
                 offset :: graph.graphCenter' state.graph
 
                 state.graph.nodes -> map(fn node ->
@@ -567,19 +574,6 @@
                         else do end
                     end
                 end
-<<<<<<< HEAD
-=======
-                love.graphics.origin'
-
-                s :: as_str' state.score
-                mainMenuFont.drawText' WHITE, s, (100.0, 50.0)
-
-                if state.turns_until_score <= 4 do
-                    s :: "Jamfest in " + as_str(state.turns_until_score) + " turns"
-                    height :: love.graphics.getHeight'
-                    mainMenuFont.drawText' WHITE, s, (100.0, as_float(height) - 100.0)
-                end
->>>>>>> 98c8e1e3
             end
 
             else do <!> end
