from /love use (love, Shader)
use /love as l
use /res/
use /input
use /gfx

use controller as ctrl
use graph
use menu
use guy
from guy use faction_to_int

from /main use varargs

clone :: fn list ->
    list -> map' fn x -> x end
end

// Shuffle, but badly
shuffle :: fn list: [*] do
    if len(list) == 0 ret

    le := len(list)
    list -> for_each' fn _ do
        a :: love.math.random(0, le-1)
        b :: love.math.random(0, le-1)
        temp :: list[a]
        list[a] = list[b]
        list[b] = temp
    end
end

// Colors
BACKGROUND_COLOR :: gfx.rgb' 50. / 255., 50. / 255., 50. / 255.
MENU_COLOR :: gfx.rgb' 1., 1., 1.
HEADER_COLOR :: gfx.rgb' 209. / 255., 59. / 255., 57. / 255.
SELECTED_COLOR :: gfx.rgb' 229. / 255., 126. / 255., 124. / 255.
WHITE :: gfx.rgb' 1., 1., 1.


guy_to_move :: fn state ->
    ret state.guys_to_move[guy.faction_to_int(state.player_turn)] -> last'
end

get_guys_on_node :: fn state, node ->
    guys_on_node :: []
    state.factions -> for_each' fn other_fn do
        ef := guy.faction_to_int(other_fn)
        state.guys[ef] -> for_each' fn other_guy ->
            if other_guy.node == node do
                guys_on_node -> push' other_guy
            end
        end
    end
    guys_on_node
end

count_guys_of_faction :: fn state ->
    ret fn node, faction ->
        gs :: get_guys_on_node' state, node
        gs :: gs -> filter' fn o ->
            guy.faction_to_int(o.faction) == guy.faction_to_int(faction)
        end
        len' gs
    end
end

kill_guy :: fn state, g do
    f :: guy.faction_to_int(g.faction)
    state.guys_to_move[f] = state.guys_to_move[f] -> filter' fn o -> do o != g end
    state.guys[f] = state.guys[f] -> filter' fn o -> do o != g end
end

move_active_guy :: fn state, dir, showVictory do
    g :: state -> guy_to_move'
    old :: g.node
    new :: graph.facingNeighbour' old, count_guys_of_faction(state), g.faction, dir, state.graph
    if new == -1 do
        state.moves_left = 0
        ret
    end

    guys_on_new_node :: get_guys_on_node' state, new

    friendly_map :: guys_on_new_node -> map' fn o ->
        guy.faction_to_int(o.faction) == guy.faction_to_int(g.faction)
    end

    // Cool visual
    do
        diff :: state.graph.nodes[old].position - state.graph.nodes[new].position
        f :: 25.0
        state.graph.nodes[new].velocity -= diff * (f, f)
    end

    if len(guys_on_new_node) == 0 or friendly_map[0] do
        // Done
        g.node = new
        f :: g.faction
        node :: state.graph.nodes[new]
        node.tile = (fn ->
            case node.tile do
                Captured _ ret graph.Tile.Captured f
                Empty ret graph.Tile.Captured f
                Factory _ ret graph.Tile.Factory f
                EmptyFactory ret graph.Tile.Factory f
                Base f ret graph.Tile.Base f
                else do
                    print' "Remember to add new tile!"
                    <!>
                end
            end
            ret graph.Tile.Empty
        end)()


        if state.moves_left == 0 do
            next_turn' state, showVictory
        else do
            state.inputState = InputState.MoveGuy
            state.moves_left = state.moves_left - 1
        end

        res.sound["death"].playp' (0.5, 0.1), (1., 0.2)
    else if not friendly_map[0] do
        // Kill!
        kill_guy' state, guys_on_new_node[0]
        kill_guy' state, g

        next_turn' state, showVictory

        f1 :: g.faction
        f2 :: guys_on_new_node[0].faction
        dir1 :: angle' state.graph.nodes[new].position - state.graph.nodes[old].position
        dir2 :: angle' state.graph.nodes[old].position - state.graph.nodes[new].position
        col1start :: graph.factionColor(f1)
        col1end :: gfx.Color {
            red: col1start.red,
            green: col1start.green,
            blue: col1start.blue,
            alpha: 0.0,
        }
        col2start :: graph.factionColor(f2)
        col2end :: gfx.Color {
            red: col2start.red,
            green: col2start.green,
            blue: col2start.blue,
            alpha: 0.0,
        }
        res.particle["death" + guy.factionSuffix(f1)].setDirection' dir1
        res.particle["death" + guy.factionSuffix(f1)].setColors' col1start, col1end
        res.particle["death" + guy.factionSuffix(f1)].emitAt' state.graph.nodes[new].position, 15
        res.particle["death" + guy.factionSuffix(f2)].setDirection' dir2
        res.particle["death" + guy.factionSuffix(f2)].setColors' col2start, col2end
        res.particle["death" + guy.factionSuffix(f2)].emitAt' state.graph.nodes[new].position, 15

        res.sound["explosion"].playp' (1., 0.), (1., 0.2)
    end

end

MAX_FESTS :: 3

next_turn :: fn state, showVictory: fn * -> void do
    faction_i :: guy.faction_to_int' state.player_turn
    state.guys_to_move[faction_i] -> pop'

    num_factions :: len' state.factions
    next_faction_i :: faction_i + 1
    i :: rem' next_faction_i, num_factions

    state.player_turn = state.factions[i]
    state.moves_left = 1
    state.inputState = InputState.MoveGuy

    fi :: guy.faction_to_int' state.player_turn

    to_move :: state.guys_to_move[fi]

    guys :: state.guys[fi]

    state.turns_until_score -= 1
    if state.turns_until_score == 0 do
        state.score += graph.scoreGraph' state.graph
        state.score_timer = 1.0

        state.turns_until_score = love.math.random(4, 10) * len(state.factions)

        if state.num_fests >= MAX_FESTS do
            detect_winner_by_score :: fn score ->
                scores :: [score[0], score[1], score[2], score[3]]

                max_score := 0
                winner := Maybe.Nothing
                range(len(state.factions)) -> for_each' fn i do
                    if scores[i] > max_score do
                        max_score = scores[i]
                        winner = Maybe.Just state.factions[i]
                    else if scores[i] == max_score do
                        winner = Maybe.Nothing
                    end
                end

                winner
            end

            detect_winner_by_guys :: fn ->
                max_guys := 0
                winner := Maybe.Nothing
                state.factions -> for_each' fn faction do
                    fi :: faction_to_int' faction
                    g :: len(state.guys[fi])
                    if g > max_guys do
                        max_guys = g
                        winner = Maybe.Just faction
                    else if g == max_guys do
                        winner = Maybe.Nothing
                    end
                end

                winner
            end

            winner := detect_winner_by_score' state.score
            case winner do
                Just winner do
                    showVictory' winner
                    ret
                end
                else do end
            end

            winner = detect_winner_by_guys'
            case winner do
                Just winner do
                    showVictory' winner
                    ret
                end
                else do end
            end

            showVictory' state.factions[0]
        else do
            state.num_fests += 1
        end
    end

    if len(to_move) == 0 do
        i := 0
        loop i < len(state.graph.nodes) do
            spawn :: fn faction do
                if len(get_guys_on_node' state, i) < 2 do
                    if faction == state.player_turn do
                        guys -> push' guy.new_guy(faction, i)
                        res.sound["created"].playp' (0.7, 0.2), (1.0, 0.2)
                    end
                end
            end

            case state.graph.nodes[i].tile do
                Base faction do
                    spawn' faction
                end
                Factory faction do
                    spawn' faction
                end
                else do end
            end
            i = i + 1
        end


        state.guys_to_move[fi] = guys -> clone'
        shuffle' state.guys_to_move[fi]
    end
end


makeFullscreen :: fn do
    w := l.WindowFlags {
        fullscreen: true,
        fullscreentype: "desktop",
        vsync: 0,
        msaa: 2,
        resizable: false,
        borderless: false,
        centered: false,
        display: 0,
        minwidth: 100,
        minheight: 100,
    }
    love.window.setMode' 0, 0, w
end

States :: enum
    MainMenu menu.Menu,
    Game GameState,
    Victory guy.Faction,
end

InputState :: enum
    MoveGuy,
    MoveGuyDirection (float, float), // direction xy
end

GameState :: blob {
    graph: graph.Graph,
    guys: {int: [guy.Guy]},
    guys_to_move: {int: [guy.Guy]},
    score: (int, int, int, int),
    score_timer: float,
    turns_until_score: int,
    num_fests: int,
    factions: [guy.Faction],
    player_turn: guy.Faction,
    moves_left: int,
    inputState: InputState,
}

send_shader_graph_positions :: fn shader: Shader, points do
    // !!!!!!!! DON'T DO THIS AT HOME !!!!!!!
    do
        v : [int] : [
            unsafe_force(shader),
            unsafe_force("vertex_positions"),
        ]
        points -> for_each' fn x do
            v -> push' unsafe_force' (x[0], x[1])
        end
        varargs(shader.send)(v)
    end

    do
        v : [int] : [
            unsafe_force(shader),
            unsafe_force("vertex_colors"),
        ]
        points -> for_each' fn x do
            v -> push' unsafe_force' x[2]
        end
        varargs(shader.send)(v)
    end

    do
        v :: [
            unsafe_force(shader),
            unsafe_force("num_vertex_positions"),
            len(points),
        ]
        varargs(shader.send)(v)
    end
end

range :: fn max ->
    nums :: []

    i := 0
    loop i < max do
        nums -> push' i
        i += 1
    end

    ret nums
end

new_game :: fn num_players ->
    factions :: []
    range(num_players) -> for_each' fn i do
        factions -> push' guy.int_to_faction' i
    end

<<<<<<< HEAD
    graph :: graph.createFourPlayerGraph()
=======

    gg := graph.createThreePlayerGraph()

    if num_players == 2 do
        gg = graph.createTwoPlayer'
    else if num_players == 3 do
        gg = graph.createThreePlayerGraph'
    else if num_players == 4 do
        <!>
    end
    graph :: gg
>>>>>>> a7de5c32

    guys :: {:}
    guys_to_move :: {:}

    factions -> for_each' fn faction do
        fi :: guy.faction_to_int' faction
        guys[fi] = []

        range(len(graph.nodes)) -> for_each' fn i do
            node :: graph.nodes[i]

            case node.tile do
                Base f do
                    if f == faction do
                        g :: guy.new_guy' faction, i
                        guys[fi] -> push' g
                    end
                end
                else do end
            end
        end

        guys_to_move[fi] = guys[fi] -> clone'
    end

    GameState {
        graph: graph,
        guys: guys,
        guys_to_move: guys_to_move,
        factions: factions,
        player_turn: guy.Faction.Blueberry,
        score_timer: 0.,
        score: (0, 0, 0, 0),
        turns_until_score: 2 * len(factions),
        num_fests: 0,
        moves_left: 1,
        inputState: InputState.MoveGuy,
    }
end

playerIndex :: fn state -> do
    fis := state.factions -> map' fn faction -> do
        faction_to_int' faction
    end

    i := 0
    loop i < len(fis) do
        if fis[i] == faction_to_int(state.player_turn) do break end
        i += 1
    end
    ret i
end

init :: fn do
    makeFullscreen'

    ctrl.initControllers' 4

    res.loadResources()

    defaultFont :: gfx.createFont(love.graphics.getFont())
    mainMenuFont :: gfx.createFont(res.font["menu"])

    res.sound["theme"].setLooping(true)
    res.sound["theme"].play()

    scene := States.MainMenu menu.createMenu([])

    showMenu :: fn do
        scene = States.MainMenu menu.createMenu([
            ("2 Players", fn do
                scene = States.Game new_game' 2
            end),
            ("3 Players", fn do
                scene = States.Game new_game' 3
            end),
            ("4 Players", fn do
                scene = States.Game new_game' 4
            end),
            ("Exit", fn do
                love.event.quit' 0
            end)
        ])
    end

    showVictory :: fn fac do
        scene = States.Victory fac
    end

    showMenu'

    update :: fn delta do
        case scene do
            MainMenu _ do
            end
            Game state do
                state.score_timer -= delta
                state.score_timer = max' state.score_timer, 0.
                graph.updateGraph' state.graph, delta
                graph.scoreGraph' state.graph

                // Update animation timers
                state.factions -> for_each' fn f do
                    guys :: state.guys_to_move[guy.faction_to_int(f)]
                    guys -> for_each' fn g do
                        guy.updateGuy' g, delta
                    end
                end

                deadzone :: 0.5

                // Inputs
                case state.inputState do
                    MoveGuy do
                        may_dir := inputDirection' state
                        case may_dir do
                            Just dir do
                                if magnitude(dir) > deadzone do
                                    state.inputState = InputState.MoveGuyDirection dir
                                end
                            end
                            else do end
                        end

                        pi := playerIndex' state
                        if ctrl.playerControllers[pi].finish do
                            next_turn(state, showVictory)
                        end
                    end

                    MoveGuyDirection old_dir do
                        new_dir := old_dir

                        may_dir := inputDirection' state
                        case may_dir do
                            Just dir do
                                if magnitude(dir) > deadzone do
                                    state.inputState = InputState.MoveGuyDirection dir
                                    new_dir = dir
                                end
                            end
                            else do end
                        end

                        // Move guy
                        pi := playerIndex' state
                        if ctrl.playerControllers[pi].move do
                            move_active_guy' state, new_dir, showVictory
                        end

                        if ctrl.playerControllers[pi].finish do
                            next_turn' state, showVictory
                        end
                    end

                    else do end
                end

            end

            Victory do
            end

            else do <!> end
        end

        ctrl.postTick'

        res.particle["death_b"].update(delta)
        res.particle["death_c"].update(delta)
        res.particle["death_g"].update(delta)
        res.particle["death_s"].update(delta)
    end

    voronoiShader :: love.graphics.newShader("res/voronoi.glsl")

    drawControllers :: fn do
        SIZE :: gfx.screenSizef'
        TEXT_COLOR :: gfx.rgb' 1., 1., 1.
        TEXT_SCALE :: .5

        mainMenuFont.drawTextFT(
            TEXT_COLOR,
            "rb  move\na  finish",
            SIZE - (140., 120.),
            gfx.Alignment.Right,
            250.,
            0.0,
            TEXT_SCALE
        )
    end

    draw :: fn do
        drawVoronoiBackground :: fn vertices: [(*, *, *)] do
            love.graphics.setShader' voronoiShader
            send_shader_graph_positions' voronoiShader, vertices
            gfx.drawRect' WHITE, (0., 0.), (as_float(love.graphics.getWidth'), as_float(love.graphics.getHeight'))
            gfx.clearShader'
        end

        case scene do
            MainMenu menu do
                gfx.drawRect' BACKGROUND_COLOR, (0., 0.), gfx.screenSizef()

                MENU_SIZE :: 1.
                MIDDLE :: gfx.screenSizef() / (2., 2.)

                // Header
                headerBox :: (600.0, 0.0)
                mainMenuFont.drawTextFT(
                    HEADER_COLOR,
                    "Age of Sylt",
                    MIDDLE  - headerBox / (2., 2.) - (0., 250.),
                    gfx.Alignment.Center,
                    600.0,
                    0.0,
                    MENU_SIZE
                )

                // Choices
                choiceBox :: (300.0, 0.0)
                offset := (0.0, -80.)
                i := 0
                menu.choices -> for_each' fn choice do
                    color := MENU_COLOR
                    if i == menu.position do
                        color = SELECTED_COLOR
                    end

                    mainMenuFont.drawTextFT(
                        color,
                        choice[0],
                        MIDDLE - choiceBox / (2., 2.) + offset,
                        gfx.Alignment.Center,
                        choiceBox[0],
                        0.0,
                        MENU_SIZE
                    )
                    offset += (0.0, 80.0)
                    i += 1
                end

                // Crests
                B_OFFEST :: (300., 0.)
                C_OFFSET :: (-300., 0.)
                G_OFFSET :: (200., 300.)
                S_OFFSET :: (-200., 300.)
                SCALE :: (2.0, 2.0)
                guy.crest_image(guy.Faction.Blueberry).drawCentered' MIDDLE + B_OFFEST, 0.0, SCALE
                guy.crest_image(guy.Faction.Cloudberry).drawCentered' MIDDLE + C_OFFSET, 0.0, SCALE
                guy.crest_image(guy.Faction.Gooseberry).drawCentered' MIDDLE + G_OFFSET, 0.0, SCALE
                guy.crest_image(guy.Faction.Strawberry).drawCentered' MIDDLE + S_OFFSET, 0.0, SCALE
            end

            Victory fac do
                MIDDLE :: gfx.screenSizef() / (2., 2.)
                TEXT_SCALE :: 1.

                TEXT_COLOR :: gfx.rgb' 1., 1., 1.
                mainMenuFont.drawTextFT(
                    TEXT_COLOR,
                    "Victory",
                    MIDDLE + (-300., -200.),
                    gfx.Alignment.Center,
                    600.0,
                    0.0,
                    TEXT_SCALE
                )

                CREST_OFFSET :: (0., 100.)
                SCALE :: (2., 2.)
                guy.crest_image(fac).drawCentered' MIDDLE + CREST_OFFSET, 0.0, SCALE
            end

            Game state do
                i := 0
                state.factions -> for_each' fn fac do
                    score := 0
                    case fac do
                        Blueberry do score = state.score[0] end
                        Cloudberry do score = state.score[1] end
                        Gooseberry do score = state.score[2] end
                        Strawberry do score = state.score[3] end
                        else do end
                    end

                    guy.crest_image(fac).draw' (100.0 + as_float(i) * 100.0, 50.0), 0., (1., 1.)

                    t :: state.score_timer
                    s :: 1. + t * t * 0.5
                    mainMenuFont.drawTextT' WHITE, as_str(score), (150.0 + as_float(i) * 100.0, 50.0), 0., s
                    i += 1
                end

                if state.turns_until_score <= 4 do
                    prefix := ""
                    if state.num_fests < MAX_FESTS do
                        prefix = "Score in "
                    else do
                        prefix = "Final score in "
                    end
                    s :: prefix + as_str(state.turns_until_score) + " turns"
                    height :: love.graphics.getHeight'
                    mainMenuFont.drawText' WHITE, s, (100.0, as_float(height) - 100.0)
                end

                offset :: graph.graphCenter' state.graph

                state.graph.nodes -> map(fn node ->
                    (
                        node.position[0] + offset[0],
                        node.position[1] + offset[1],
                        graph.shaderColor(node)
                    )
                end) -> drawVoronoiBackground'

                drawControllers'

                love.graphics.translate' offset[0], offset[1]
                do
                    graph.drawGraph' state.graph, state

                    state.factions -> for_each' fn f do
                        guys :: state.guys[guy.faction_to_int(f)]
                        guys -> for_each' fn g do
                            guy.drawGuy' state, g, state.graph
                        end
                    end

                    case state.inputState do
                        MoveGuyDirection dir do
                            g :: state -> guy_to_move'
                            facing :: graph.facingNeighbour' g.node, count_guys_of_faction(state), g.faction, dir, state.graph
                            if facing != -1 do
                                guy.drawGuyDirection' g, facing, state.graph
                            end
                        end
                        else do end
                    end
                end

                res.particle["death_b"].draw(gfx.rgb' 1.0, 1.0, 1.0)
                res.particle["death_c"].draw(gfx.rgb' 1.0, 1.0, 1.0)
                res.particle["death_g"].draw(gfx.rgb' 1.0, 1.0, 1.0)
                res.particle["death_s"].draw(gfx.rgb' 1.0, 1.0, 1.0)

                love.graphics.origin'
            end

            else do <!> end
        end
    end

    love.keypressed = fn _key, scancode, repeat do
        key := input.strToKeyDict[_key]
        case key do
            Escape do
                print' "Quitting game..."
                love.event.quit' 0
            end else do end
        end

        case scene do
            MainMenu menu do
                case key do
                    Return do
                        menu.select()
                    end
                    Space do
                        menu.select()
                    end
                    Up do
                        menu.up()
                    end
                    Down do
                        menu.down()
                    end
                    else do end
                end
            end
            Game state do
                case state.inputState do
                    MoveGuyDirection dir do
                        pi := playerIndex' state
                        case key do
                            Space do
                                ctrl.playerControllers -> for_each' fn controller do
                                    controller.move = true
                                end
                                ctrl.playerControllers[pi].move = true
                            end
                            Return do
                                ctrl.playerControllers -> for_each' fn controller do
                                    controller.finish = true
                                end
                            else do end
                        end
                    end
                    MoveGuy do
                        case key do
                            Return do
                                ctrl.playerControllers -> for_each' fn controller do
                                    controller.finish = true
                                end
                            end else do end
                        end
                    end else do end
                end
            end
            Victory do
                showMenu'
            end else do <!> end
        end
    end

    love.keyreleased = fn key, scancode do
    end

    love.update = update
    love.draw = draw
end

Maybe :: enum
    Just *,
    Nothing,
end

inputDirection :: fn state -> Maybe do // Maybe (float, float)
    res := (0., 0.)
    if input.isKeyDown' input.Key.Up do res += (0., -1.) end
    if input.isKeyDown' input.Key.Down do res += (0., 1.) end
    if input.isKeyDown' input.Key.Left do res += (-1., 0.) end
    if input.isKeyDown' input.Key.Right do res += (1., -0.) end
    if res == (0., 0.,) do
        ret Maybe.Just ctrl.playerControllers[playerIndex(state)].joystick
    end

    ret Maybe.Just (normalize' res)
end<|MERGE_RESOLUTION|>--- conflicted
+++ resolved
@@ -369,10 +369,6 @@
         factions -> push' guy.int_to_faction' i
     end
 
-<<<<<<< HEAD
-    graph :: graph.createFourPlayerGraph()
-=======
-
     gg := graph.createThreePlayerGraph()
 
     if num_players == 2 do
@@ -380,10 +376,9 @@
     else if num_players == 3 do
         gg = graph.createThreePlayerGraph'
     else if num_players == 4 do
-        <!>
+        gg = graph.createFourPlayerGraph()
     end
     graph :: gg
->>>>>>> a7de5c32
 
     guys :: {:}
     guys_to_move :: {:}
