--- conflicted
+++ resolved
@@ -1058,19 +1058,14 @@
         ($fn:ident, $path:literal, $print:expr) => {
             #[test]
             fn $fn() {
-<<<<<<< HEAD
-                let file = std::path::Path::new($path);
-                crate::run_file(&file, $print, sylt_macro::link!(
+                let mut args = $crate::Args::default();
+                args.file = Some(std::path::PathBuf::from($path));
+                args.print_bytecode = $print;
+                $crate::run_file(args, sylt_macro::link!(
                     crate::dbg as dbg,
                     crate::push as push,
                     crate::len as len,
                 )).unwrap();
-=======
-                let mut args = $crate::Args::default();
-                args.file = Some(std::path::PathBuf::from($path));
-                args.print_bytecode = $print;
-                $crate::run_file(args, Vec::new()).unwrap();
->>>>>>> 8a1be677
             }
         };
         ($fn:ident, $path:literal, $print:expr, $errs:tt) => {
