use std::path::{Path, PathBuf};
use std::cell::RefCell;
use std::collections::{HashMap, HashSet, hash_map::Entry};
use std::rc::Rc;

use crate::{Blob, Block, Op, Prog, RustFunction, Type, Value};
use crate::error::{Error, ErrorKind};
use crate::sectionizer::Section;
use crate::tokenizer::Token;

macro_rules! nextable_enum {
    ( $name:ident { $( $thing:ident ),* $( , )? } ) => {
        #[derive(PartialEq, PartialOrd, Clone, Copy, Debug)]
        enum $name {
            $( $thing, )*
        }

        impl $name {
            pub fn next(&self) -> Self {
                *[$( $name::$thing, )*].iter()
                    .find(|x| { x > &self })
                    .unwrap_or(self)
            }
        }
    };
}

macro_rules! error {
    ($thing:expr, $( $msg:expr ),* ) => {
        {
            let msg = Some(format!($( $msg ),*).into());
            let err = ErrorKind::SyntaxError($thing.line(), $thing.peek());
            $thing.error(err, msg);
        }
    };
}

macro_rules! expect {
    ($thing:expr, $exp_head:pat $( | $exp_rest:pat ),* , $( $msg:expr ),*) => {
        match $thing.peek() {
            $exp_head $( | $exp_rest )* => { $thing.eat(); true },
            _ => { error!($thing, $( $msg ),*); false } ,
        }
    };
}

macro_rules! rest_of_line_contains {
    ($compiler:expr, $head:pat $( | $tail:pat )* ) => {
        {
            let mut i = 0;
            while match $compiler.peek_at(i) {
                Token::Newline | Token::EOF => false,
                $head $( | $tail )* => false,
                _ => true,
            } {
                i += 1;
            }
            matches!($compiler.peek_at(i), $head $( | $tail )*)
        }
    }
}

macro_rules! push_frame {
    ($compiler:expr, $block:expr, $code:tt) => {
        {
            $compiler.frames_mut().push(Frame::new());

            // Return value stored as a variable
            let var = Variable::new("", true, Type::Unknown);
            $compiler.define(var).unwrap();

            $code

            let frame = $compiler.frames_mut().pop().unwrap();
            // 0-th slot is the function itself.
            for var in frame.stack.iter().skip(1) {
                if !(var.read || var.upvalue) {
                    let e = ErrorKind::SyntaxError(
                        var.line,
                        Token::Identifier(var.name.clone()
                    ));
                    $compiler.error_on_line(
                        e,
                        var.line,
                        Some(format!("Unused value '{}'", var.name))
                    );
                }
                $compiler.panic = false;
            }
            // The 0th slot is the return value, which is passed out
            // from functions, and should not be popped.
            0
        }
    };
}

macro_rules! push_scope {
    ($compiler:expr, $block:expr, $code:tt) => {
        let ss = $compiler.stack().len();
        $compiler.frame_mut().scope += 1;

        $code;

        $compiler.frame_mut().scope -= 1;

        let mut errors = Vec::new();
        for var in $compiler.frame().stack.iter().skip(ss).rev() {
            if !(var.read || var.upvalue) {
                let e = ErrorKind::SyntaxError(
                    var.line,
                    Token::Identifier(var.name.clone()
                ));
                errors.push((
                    e,
                    var.line,
                    format!("Unused value: '{}'", var.name),)
                );
            }
            if var.captured {
                add_op($compiler, $block, Op::PopUpvalue);
            } else {
                add_op($compiler, $block, Op::Pop);
            }
        }

        for (e, l, m) in errors.iter() {
            $compiler.error_on_line(e.clone(), *l, Some(m.clone()));
            $compiler.panic = false;
        }
        $compiler.stack_mut().truncate(ss);
    };
}

nextable_enum!(Prec {
    No,
    Assert,
    BoolOr,
    BoolAnd,
    Comp,
    Term,
    Factor,
    Index,
});

#[derive(Clone, Debug)]
struct Variable {
    name: String,
    typ: Type,
    scope: usize,
    slot: usize,
    line: usize,

    outer_slot: usize,
    outer_upvalue: bool,

    active: bool,
    upvalue: bool,
    captured: bool,
    mutable: bool,
    read: bool,
}

impl Variable {
    fn new(name: &str, mutable: bool, typ: Type) -> Self {
        Self {
            name: String::from(name),
            typ,
            scope: 0,
            slot: 0,
            line: 0,

            outer_slot: 0,
            outer_upvalue: false,

            active: false,
            upvalue: false,
            captured: false,
            mutable,
            read: false,
        }
    }
}

#[derive(Debug)]
enum LoopOp {
    Continue,
    Break,
}

#[derive(Debug)]
struct Frame {
    loops: Vec<Vec<(usize, usize, LoopOp)>>,
    stack: Vec<Variable>,
    upvalues: Vec<Variable>,
    scope: usize,
}

impl Frame {
    fn new() -> Self {
        Self {
            loops: Vec::new(),
            stack: Vec::new(),
            upvalues: Vec::new(),
            scope: 0,
        }
    }

    fn push_loop(&mut self) {
        self.loops.push(Vec::new());
    }

    fn pop_loop(&mut self, block: &mut Block, stacktarget: usize, start: usize, end: usize) {
        // Compiler error if this fails
        for (addr, stacksize, op) in self.loops.pop().unwrap().iter() {
            let to_pop = stacksize - stacktarget;
            let op = match op {
                LoopOp::Continue => Op::JmpNPop(start, to_pop),
                LoopOp::Break => Op::JmpNPop(end, to_pop),
            };
            block.patch(op, *addr);
        }
    }

    fn add_continue(&mut self, addr: usize, stacksize: usize) -> Result<(), ()> {
        if let Some(top) = self.loops.last_mut() {
            top.push((addr, stacksize, LoopOp::Continue));
            Ok(())
        } else {
            Err(())
        }
    }

    fn add_break(&mut self, addr: usize, stacksize: usize) -> Result<(), ()> {
        if let Some(top) = self.loops.last_mut() {
            top.push((addr, stacksize, LoopOp::Break));
            Ok(())
        } else {
            Err(())
        }
    }

    fn find_outer(&self, name: &str) -> Option<Variable> {
        // Only really makes sense in the outermost frame
        // where declaration order doesn't matter
        for var in self.stack.iter().rev() {
            if var.name == name {
                return Some(var.clone());
            }
        }
        None
    }

    fn find_local(&self, name: &str) -> Option<Variable> {
        for var in self.stack.iter().rev() {
            if var.name == name && var.active {
                return Some(var.clone());
            }
        }
        None
    }

    fn find_upvalue(&self, name: &str) -> Option<Variable> {
        for var in self.upvalues.iter().rev() {
            if var.name == name && var.active {
                return Some(var.clone());
            }
        }
        None
    }

    fn add_upvalue(&mut self, variable: Variable) -> Variable {
        let new_variable = Variable {
            outer_upvalue: variable.upvalue,
            outer_slot: variable.slot,
            slot: self.upvalues.len(),
            active: true,
            upvalue: true,
            ..variable
        };
        self.upvalues.push(new_variable.clone());
        new_variable
    }
}

type Namespace = HashMap<String, Name>;

struct CompilerContext {
    frames: Vec<Frame>,
    namespace: Namespace,
}

impl CompilerContext {
    fn new() -> Self {
        Self {
            frames: vec![Frame::new()],
            namespace: Namespace::new(),
        }
    }
}

#[derive(Debug, Clone)]
enum Name {
    Slot(usize, usize),
    Unknown(usize, usize),
    Namespace(PathBuf),
}

pub(crate) struct Compiler {
    current_token: usize,
    current_section: usize,
    sections: Vec<Section>,

    contextes: HashMap<PathBuf, CompilerContext>,

    panic: bool,
    errors: Vec<Error>,

    blocks: Vec<Rc<RefCell<Block>>>,
    blob_id: usize,

    functions: HashMap<String, (usize, RustFunction)>,

    strings: Vec<String>,

    constants: Vec<Value>,
    values: HashMap<Value, usize>,
}

/// Helper function for adding operations to the given block.
fn add_op(compiler: &Compiler, block: &mut Block, op: Op) -> usize {
    block.add(op, compiler.line())
}

impl Compiler {
    pub(crate) fn new(sections: Vec<Section>) -> Self {
        let contextes = sections
            .iter()
            .map(|section| (section.path.to_path_buf(), CompilerContext::new()))
            .collect();

        Self {
            current_token: 0,
            current_section: 0,
            sections,

            contextes,

            panic: false,
            errors: vec![],

            blocks: Vec::new(),
            blob_id: 0,

            functions: HashMap::new(),

            strings: Vec::new(),

            constants: vec![],
            values: HashMap::new(),
        }
    }

    fn new_blob_id(&mut self) -> usize {
        let id = self.blob_id;
        self.blob_id += 1;
        id
    }

    fn add_namespace(&mut self, name: String) {
        let path = Path::new(&format!("{}.sy", name)).to_path_buf();
        match self.names_mut().entry(name.clone()) {
            Entry::Vacant(v) => {
                v.insert(Name::Namespace(path));
            }
            Entry::Occupied(_) => {
                error!(self, "Namespace {} already present", name);
            }
        }
    }

    fn add_constant(&mut self, value: Value) -> usize {
        if matches!(value, Value::Float(_)
                         | Value::Int(_)
                         | Value::Bool(_)
                         | Value::String(_)
                         | Value::Tuple(_)
                         | Value::Nil)
        {
            let entry = self.values.entry(value.clone());
            if let Entry::Occupied(entry) = entry {
                *entry.get()
            } else {
                let slot = self.constants.len();
                self.constants.push(value);
                entry.or_insert(slot);
                slot
            }
        } else {
            self.constants.push(value);
            self.constants.len() - 1
        }
    }

    fn intern_string(&mut self, string: String) -> usize {
        self.strings.push(string);
        self.strings.len() - 1
    }

    fn section(&self) -> &Section {
        &self.sections[self.current_section]
    }

    fn current_file(&self) -> &Path {
        &self.section().path
    }

    fn current_context(&self) -> &CompilerContext {
        self.contextes.get(self.current_file()).unwrap()
    }

    fn current_context_mut(&mut self) -> &mut CompilerContext {
        let file = self.current_file().to_path_buf();
        self.contextes.get_mut(&file).unwrap()
    }

    fn frame(&self) -> &Frame {
        self.current_context().frames.last().unwrap()
    }

    fn frame_mut(&mut self) -> &mut Frame {
        self.current_context_mut().frames.last_mut().unwrap()
    }

    fn frames(&self) -> &[Frame] {
        &self.current_context().frames
    }

    fn frames_mut(&mut self) -> &mut Vec<Frame> {
        &mut self.current_context_mut().frames
    }

    fn names(&self) -> &Namespace {
        &self.current_context().namespace
    }

    fn names_mut(&mut self) -> &mut Namespace {
        &mut self.current_context_mut().namespace
    }

    /// Marks a variable as read. Also marks upvalues.
    fn mark_read(&mut self, frame_id: usize, var: &Variable) {
        // Early out
        if var.read {
            return;
        }

        match self.frames()[frame_id].upvalues.get(var.slot) {
            Some(up) if up.name == var.name => {
                let mut inner_var = self.frames()[frame_id].upvalues[var.slot].clone();
                inner_var.slot = inner_var.outer_slot;
                self.mark_read(frame_id - 1, &inner_var);
                self.frames_mut()[frame_id].upvalues[var.slot].read = true;
            }
            _ => {
                self.frames_mut()[frame_id].stack[var.slot].read = true;
            }
        }
    }

    fn stack(&self) -> &[Variable] {
        &self.frame().stack.as_ref()
    }

    fn stack_mut(&mut self) -> &mut Vec<Variable> {
        &mut self.frame_mut().stack
    }

    /// Used to recover from a panic so the rest of the code can be parsed.
    fn clear_panic(&mut self) {
        if self.panic {
            self.panic = false;

            while match self.peek() {
                Token::EOF | Token::Newline => false,
                _ => true,
            } {
                self.eat();
            }
            self.eat();
        }
    }

    fn error(&mut self, kind: ErrorKind, message: Option<String>) {
        self.error_on_line(kind, self.line(), message);
    }

    fn error_on_line(&mut self, kind: ErrorKind, line: usize, message: Option<String>) {
        if self.panic { return }
        self.panic = true;
        self.errors.push(Error {
            kind,
            file: self.current_file().to_path_buf(),
            line,
            message,
        });
    }

    fn init_section(&mut self, section: usize) {
        self.current_token = 0;
        self.current_section = section;
    }

    fn peek(&self) -> Token {
        self.peek_at(0)
    }

    fn peek_at(&self, at: usize) -> Token {
        if self.section().tokens.len() <= self.current_token + at {
            crate::tokenizer::Token::EOF
        } else {
            self.section().tokens[self.current_token + at].0.clone()
        }
    }

    // TODO(ed): Const generics
    fn peek_four(&self) -> (Token, Token, Token, Token) {
        (self.peek_at(0), self.peek_at(1), self.peek_at(2), self.peek_at(3))
    }

    fn eat(&mut self) -> Token {
        let t = self.peek();
        self.current_token += 1;
        match t {
            Token::GitConflictBegin => {
                self.current_token -= 1;
                let start = self.line();
                self.current_token += 1;
                while !matches!(self.eat(), Token::GitConflictEnd) {}
                self.panic = false;
                self.error_on_line(ErrorKind::GitConflictError(start, self.line()), start, None);
                self.panic = true;
            }
            _ => {}
        }
        t
    }

    /// The line of the current token.
    fn line(&self) -> usize {
        if self.section().tokens.len() == 0 {
            0
        } else {
            self.section().tokens[std::cmp::min(self.current_token, self.section().tokens.len() - 1)].1
        }
    }

    fn precedence(&self, token: Token) -> Prec {
        match token {
            Token::LeftBracket => Prec::Index,

            Token::Star | Token::Slash => Prec::Factor,

            Token::Minus | Token::Plus => Prec::Term,

            Token::EqualEqual
                | Token::Greater
                | Token::GreaterEqual
                | Token::Less
                | Token::LessEqual
                | Token::NotEqual
                => Prec::Comp,

            Token::And => Prec::BoolAnd,
            Token::Or => Prec::BoolOr,

            Token::AssertEqual => Prec::Assert,

            _ => Prec::No,
        }
    }

    fn prefix(&mut self, token: Token, block: &mut Block) -> bool {
        match token {
            Token::Identifier(_) => self.variable_expression(block),
            Token::LeftParen => self.grouping_or_tuple(block),
            Token::Minus => self.unary(block),
            Token::LeftBracket => self.list(block),

            Token::Float(_)
                | Token::Int(_)
                | Token::Bool(_)
                | Token::String(_)
                | Token::Nil => self.value(block),

            Token::Bang => self.unary(block),

            _ => { return false; },
        }
        return true;
    }

    fn infix(&mut self, token: Token, block: &mut Block) -> bool {
        match token {
            Token::Minus
                | Token::Plus
                | Token::Slash
                | Token::Star
                | Token::AssertEqual
                | Token::EqualEqual
                | Token::Greater
                | Token::GreaterEqual
                | Token::Less
                | Token::LessEqual
                | Token::NotEqual
                => self.binary(block),

            Token::And | Token::Or
                => self.binary_bool(block),

            Token::LeftBracket => self.index(block),

            _ => { return false; },
        }
        return true;
    }

    fn value(&mut self, block: &mut Block) {
        let value = match self.eat() {
            Token::Float(f) => { Value::Float(f) },
            Token::Int(i) => { Value::Int(i) }
            Token::Bool(b) => { Value::Bool(b) }
            Token::Nil => { Value::Nil }
            Token::String(s) => { Value::String(Rc::from(s)) }
            _ => { error!(self, "Cannot parse value"); Value::Bool(false) }
        };
        let constant = self.add_constant(value);
        add_op(self, block, Op::Constant(constant));
    }

    fn grouping_or_tuple(&mut self, block: &mut Block) {
<<<<<<< HEAD
        parse_branch!(self, block, [self.tuple(block), self.grouping(block)]);
    }

    fn list(&mut self, block: &mut Block) {
        expect!(self, Token::LeftBracket, "Expected '[' at start of list");
        let mut num_args = 0;
        loop {
            match self.peek() {
                Token::RightBracket | Token::EOF => {
                    break;
                }
                Token::Newline => {
                    self.eat();
                }
                Token::Comma => {
                    error!(self, "Lists must begin with an element or ']'");
                    return;
                }
                _ => {
                    self.expression(block);
                    num_args += 1;
                    match self.peek() {
                        Token::Comma => {
                            self.eat();
                            if matches!(self.peek(), Token::RightBracket) {
                                break;
                            }
                        },
                        Token::RightBracket => {},
                        _ => {
                            error!(self, "Expected ',' or ']' after list element");
                            return;
                        },
                    }
                }
            }
        };
        expect!(self, Token::RightBracket, "Expected ']' after list");
        add_op(self, block, Op::List(num_args));
    }

    fn tuple(&mut self, block: &mut Block) {
        expect!(self, Token::LeftParen, "Expected '(' at start of tuple");
=======
        expect!(self, Token::LeftParen, "Expected '(' for grouping or tuple.");
>>>>>>> 54440787

        let mut num_args = 0;
        let trailing_comma = loop {
            match self.peek() {
                Token::RightParen | Token::EOF => {
                    break false;
                }
                Token::Newline => {
                    self.eat();
                }
                _ => {
                    self.expression(block);
                    num_args += 1;
                    match self.peek() {
                        Token::Comma => {
                            self.eat();
                            if matches!(self.peek(), Token::RightParen) {
                                break true;
                            }
                        },
                        Token::RightParen => {},
                        _ => {
                            error!(self, "Expected ',' or ')' after tuple element");
                            return;
                        },
                    }
                }
            }
        };
        if (trailing_comma && num_args == 1) || num_args != 1 {
            add_op(self, block, Op::Tuple(num_args));
        }
        expect!(self, Token::RightParen, "Expected ')' after tuple");
    }

    fn index(&mut self, block: &mut Block) {
        expect!(self, Token::LeftBracket, "Expected '[' around index");

        self.expression(block);
        add_op(self, block, Op::Index);

        expect!(self, Token::RightBracket, "Expected ']' around index");
    }

    fn unary(&mut self, block: &mut Block) {
        let op = match self.eat() {
            Token::Minus => Op::Neg,
            Token::Bang => Op::Not,
            _ => { error!(self, "Invalid unary operator"); Op::Neg },
        };
        self.parse_precedence(block, Prec::Factor);
        add_op(self, block, op);
    }

    fn binary_bool(&mut self, block: &mut Block) {
        let op = self.eat();

        match op {
            Token::And => {
                add_op(self, block, Op::Copy);
                let jump = add_op(self, block, Op::Illegal);

                self.parse_precedence(block, self.precedence(op.clone()).next());

                block.patch(Op::JmpFalse(block.curr()), jump);
            }

            Token::Or => {
                add_op(self, block, Op::Copy);
                let skipp = add_op(self, block, Op::Illegal);
                let jump = add_op(self, block, Op::Illegal);
                block.patch(Op::JmpFalse(block.curr()), skipp);

                self.parse_precedence(block, self.precedence(op.clone()).next());

                block.patch(Op::Jmp(block.curr()), jump);
            }

            _ => { error!(self, "Illegal operator"); }
        }
    }

    fn binary(&mut self, block: &mut Block) {
        let op = self.eat();

        self.parse_precedence(block, self.precedence(op.clone()).next());

        let op: &[Op] = match op {
            Token::Plus => &[Op::Add],
            Token::Minus => &[Op::Sub],
            Token::Star => &[Op::Mul],
            Token::Slash => &[Op::Div],
            Token::AssertEqual => &[Op::Equal, Op::Assert],
            Token::EqualEqual => &[Op::Equal],
            Token::Less => &[Op::Less],
            Token::Greater => &[Op::Greater],
            Token::NotEqual => &[Op::Equal, Op::Not],
            Token::LessEqual => &[Op::Greater, Op::Not],
            Token::GreaterEqual => &[Op::Less, Op::Not],
            _ => { error!(self, "Illegal operator"); &[] }
        };
        block.add_from(op, self.line());
    }

    /// Entry point for all expression parsing.
    fn expression(&mut self, block: &mut Block) {
        match self.peek_four() {
            (Token::Fn, ..) => { self.function(block, None); },
            _ => self.parse_precedence(block, Prec::No),
        }
    }

    fn parse_precedence(&mut self, block: &mut Block, precedence: Prec) {
        if !self.prefix(self.peek(), block) {
            error!(self, "Invalid expression");
        }

        while precedence <= self.precedence(self.peek()) {
            if !self.infix(self.peek(), block) {
                break;
            }
        }
    }

    fn find_namespace(&self, name: &str) -> Option<&Namespace> {
        match self.names().get(name) {
            Some(Name::Namespace(path)) => Some(&self.contextes.get(path).unwrap().namespace),
            _ => None,
        }
    }

    fn find_and_capture_variable<'i, I>(name: &str, mut iterator: I) -> Option<Variable>
    where I: Iterator<Item = &'i mut Frame> {
        if let Some(frame) = iterator.next() {
            if let Some(res) = frame.find_local(name) {
                frame.stack[res.slot].captured = true;
                return Some(res);
            }
            if let Some(res) = frame.find_upvalue(name) {
                return Some(res);
            }

            if let Some(res) = Self::find_and_capture_variable(name, iterator) {
                return Some(frame.add_upvalue(res));
            }
        }
        None
    }

    fn find_extern_function(&self, name: &str) -> Option<usize> {
        self.functions.get(name).map(|(i, _)| *i)
    }

    fn find_variable(&mut self, name: &str) -> Option<Variable> {
        if let Some(res) = self.frame().find_local(name) {
            return Some(res);
        }

        if let Some(res) = self.frame().find_upvalue(name) {
            return Some(res);
        }

        Self::find_and_capture_variable(name, self.frames_mut().iter_mut().rev())
    }

    fn find_constant(&mut self, name: &str) -> usize {
        match self.names_mut().entry(name.to_string()) {
            Entry::Occupied(entry) => {
                match entry.get() {
                    Name::Slot(i, _) => { return *i; },
                    Name::Unknown(i, _) => { return *i; },
                    _ => {
                        error!(self, "Tried to find constant '{}' but it was a namespace", name);
                        return 0;
                    }
                }
            },
            Entry::Vacant(_) => {},
        };

        let slot = self.add_constant(Value::Unknown);
        let line = self.line();
        self.names_mut().insert(name.to_string(), Name::Unknown(slot, line));
        slot
    }

    fn named_constant(&mut self, name: String, value: Value) -> usize {
        let line = self.line();
        match self.names_mut().entry(name.clone()) {
            Entry::Occupied(mut entry) => {
                let slot = if let Name::Unknown(slot, _) = entry.get() {
                    *slot
                } else {
                    error!(self, "Constant named \"{}\" already has a value", name);
                    return 0;
                };
                entry.insert(Name::Slot(slot, line));
                self.constants[slot] = value;
                return slot;
            },
            Entry::Vacant(_) => {},
        }
        let slot = self.add_constant(value);
        self.names_mut().insert(name, Name::Slot(slot, line));
        slot
    }

    fn forward_constant(&mut self, name: String) -> usize {
        let line = self.line();
        let slot = self.add_constant(Value::Unknown);
        match self.names_mut().entry(name.clone()) {
            Entry::Occupied(_) => {
                error!(self, "Constant named \"{}\" already has a value", name);
                0
            },
            Entry::Vacant(entry) => {
                entry.insert(Name::Unknown(slot, line));
                slot
            },
        }
    }

    fn call_maybe(&mut self, block: &mut Block) -> bool {
        if matches!(self.peek(), Token::Bang | Token::LeftParen) {
            self.call(block);
            true
        } else {
            false
        }
    }

    fn call(&mut self, block: &mut Block) {
        let mut arity = 0;
        match self.peek() {
            Token::LeftParen => {
                self.eat();
                loop {
                    match self.peek() {
                        Token::EOF => {
                            error!(self, "Unexpected EOF in function call");
                            break;
                        }
                        Token::RightParen => {
                            self.eat();
                            break;
                        }
                        _ => {
                            self.expression(block);
                            arity += 1;
                            if !matches!(self.peek(), Token::RightParen) {
                                expect!(self, Token::Comma, "Expected ',' after argument");
                            }
                        }
                    }
                    if self.panic {
                        break;
                    }
                }
            },

            Token::Bang => {
                self.eat();
                loop {
                    match self.peek() {
                        Token::EOF => {
                            error!(self, "Unexpected EOF in function call");
                            break;
                        }
                        Token::Newline => {
                            break;
                        }
                        _ => {
                            self.expression(block);
                            arity += 1;
                            if matches!(self.peek(), Token::Comma) {
                                self.eat();
                            }
                        }
                    }
                    if self.panic {
                        break;
                    }
                }
            }

            _ => {
                error!(self, "Invalid function call. Expected '!' or '('");
            }
        }

        add_op(self, block, Op::Call(arity));
    }

    // TODO(ed): de-complexify
    fn function(&mut self, block: &mut Block, in_name: Option<&str>) {
        expect!(self, Token::Fn, "Expected 'fn' at start of function");

        let name = if let Some(name) = in_name {
            String::from(name)
        } else {
            format!("λ {}@{:03}", self.current_file().display(), self.line())
        };

        let mut args = Vec::new();
        let mut return_type = Type::Void;
        let mut function_block = Block::new(&name, self.current_file());

        let block_id = self.blocks.len();
        let temp_block = Block::new(&name, self.current_file());
        self.blocks.push(Rc::new(RefCell::new(temp_block)));

        let _ret = push_frame!(self, function_block, {
            loop {
                match self.peek() {
                    Token::Identifier(name) => {
                        self.eat();
                        expect!(self, Token::Colon, "Expected ':' after parameter name");
                        if let Ok(typ) = self.parse_type() {
                            args.push(typ.clone());
                            let mut var = Variable::new(&name, true, typ);
                            var.read = true;
                            if let Ok(slot) = self.define(var) {
                                self.stack_mut()[slot].active = true;
                            }
                        } else {
                            error!(self, "Failed to parse parameter type");
                        }
                        if !matches!(self.peek(), Token::Arrow | Token::LeftBrace) {
                            expect!(self, Token::Comma, "Expected ',' after parameter");
                        }
                    }
                    Token::LeftBrace => {
                        break;
                    }
                    Token::Arrow => {
                        self.eat();
                        if let Ok(typ) = self.parse_type() {
                            return_type = typ;
                        } else {
                            error!(self, "Failed to parse return type");
                        }
                        break;
                    }
                    _ => {
                        error!(self, "Expected '->' or more paramters in function definition");
                        break;
                    }
                }
            }

            self.scope(&mut function_block);

            for var in self.frame().upvalues.iter() {
                function_block.upvalues.push((var.outer_slot, var.outer_upvalue, var.typ.clone()));
            }
        });

        let nil = self.add_constant(Value::Nil);
        for op in function_block.ops.iter().rev() {
            match op {
                Op::Pop | Op::PopUpvalue => {}
                Op::Return => { break; } ,
                _ => {
                    add_op(self, &mut function_block, Op::Constant(nil));
                    add_op(self, &mut function_block, Op::Return);
                    break;
                }
            }
        }

        if function_block.ops.is_empty() {
            add_op(self, &mut function_block, Op::Constant(nil));
            add_op(self, &mut function_block, Op::Return);
        }

        function_block.ty = Type::Function(args, Box::new(return_type));
        let function_block = Rc::new(RefCell::new(function_block));

        // Note(ed): We deliberately add the constant as late as possible.
        // This behaviour is used in `constant_statement`.
        let function = Value::Function(Vec::new(), Rc::clone(&function_block));
        self.blocks[block_id] = function_block;
        let constant = if in_name.is_some() {
            self.named_constant(name, function)
        } else {
            self.add_constant(function)
        };
        add_op(self, block, Op::Constant(constant));
    }

    fn variable_expression(&mut self, block: &mut Block) {
        let name = match self.peek() {
            Token::Identifier(name) => name,
            _ => unreachable!(),
        };

        if let Some(_) = self.find_namespace(&name) {
            self.eat();
            // TODO(ed): This is a clone I would love to get rid of...
            let mut namespace = self.find_namespace(&name).unwrap().clone();
            loop {
                if self.eat() != Token::Dot {
                    error!(self, "Expect '.' after namespace");
                    return;
                }
                if let Token::Identifier(field) = self.eat() {
                    match namespace.get(&field) {
                        Some(Name::Slot(slot, _)) | Some(Name::Unknown(slot, _)) => {
                            add_op(self, block, Op::Constant(*slot));
                            self.call_maybe(block);
                            return;
                        }
                        Some(Name::Namespace(inner_name)) => {
                            namespace = self.contextes
                                .get(inner_name)
                                .unwrap().namespace
                                .clone();
                        }
                        _ => {
                            error!(self, "Invalid namespace field");
                        }
                    }
                } else {
                    error!(self, "Expected fieldname after '.'");
                }
            }
        }

        self.eat();

        // Global functions take precedence
        if let Some(slot) = self.find_extern_function(&name) {
            let string = self.add_constant(Value::ExternFunction(slot));
            add_op(self, block, Op::Constant(string));
            self.call(block);
            return;
        }

        // Variables
        if let Some(var) = self.find_variable(&name) {
            self.mark_read(self.frames().len() - 1, &var);
            if var.upvalue {
                add_op(self, block, Op::ReadUpvalue(var.slot));
            } else {
                add_op(self, block, Op::ReadLocal(var.slot));
            }
            loop {
                match self.peek() {
                    Token::Dot => {
                        self.eat();
                        if let Token::Identifier(field) = self.eat() {
                            let string = self.intern_string(String::from(field));
                            add_op(self, block, Op::Get(string));
                        } else {
                            error!(self, "Expected fieldname after '.'");
                            return;
                        }
                    }
                    _ => {
                        if !self.call_maybe(block) {
                            return;
                        }
                    }
                }
            }
        }

        // Blobs - Always returns a blob since it's filled in if it isn't used.
        let con = self.find_constant(&name);
        add_op(self, block, Op::Constant(con));
        self.call_maybe(block);
    }

    fn define(&mut self, mut var: Variable) -> Result<usize, ()> {
        let frame = self.frame();

        if let Some(res) = frame.find_local(&var.name).or(frame.find_upvalue(&var.name)) {
            if res.scope == frame.scope {
                error!(self, "Multiple definitions of '{}' in this block", res.name);
                return Err(());
            }
        }

        let slot = self.stack().len();
        var.slot = slot;
        var.scope = frame.scope;
        var.line = self.line();
        self.stack_mut().push(var);
        Ok(slot)
    }

    fn definition_statement(&mut self, name: &str, typ: Type, block: &mut Block) {
        if self.frames().len() <= 1 {
            // Global
            let var = self.frame().find_outer(name);
            if var.is_none() {
                error!(self, "Couldn't find variable '{}' during prepass", name);
                return;
            }
            let var = var.unwrap();
            assert!(var.mutable);

            self.expression(block);
            self.stack_mut()[var.slot].active = true;
        } else {
            // Local
            let var = Variable::new(name, true, typ.clone());
            let slot = self.define(var);
            self.expression(block);
            let constant = self.add_constant(Value::Ty(typ));
            add_op(self, block, Op::Define(constant));

            if let Ok(slot) = slot {
                self.stack_mut()[slot].active = true;
            }
        }
    }

    fn constant_statement(&mut self, name: &str, typ: Type, block: &mut Block) {
        // Magical global constants
        if self.frames().len() <= 1 && self.peek() == Token::Fn {
            self.function(block, Some(name));
            // Remove the function, since it's a constant and we already
            // added it.
            block.ops.pop().unwrap();
            let slot = self.find_constant(name);
            add_op(self, block, Op::Link(slot));
            if let Value::Function(_, block) = &self.constants[slot] {
                block.borrow_mut().mark_constant();
            } else {
                unreachable!();
            }
            return;
        }

        if self.frames().len() <= 1 {
            // Global
            let var = self.frame().find_outer(name);
            if var.is_none() {
                error!(self, "Couldn't find constant '{}' during prepass", name);
                return;
            }
            let var = var.unwrap();
            assert!(!var.mutable);

            self.expression(block);
            self.stack_mut()[var.slot].active = true;
        } else {
            // Local
            let var = Variable::new(name, false, typ);
            let slot = self.define(var);
            self.expression(block);

            if let Ok(slot) = slot {
                self.stack_mut()[slot].active = true;
            }
        }
    }

    fn assign(&mut self, block: &mut Block) {
        let name = match self.eat() {
            Token::Identifier(name) => name,
            _ => {
                error!(self, "Expected identifier in assignment");
                return;
            }
        };

        let op = match self.eat() {
            Token::Equal => None,

            Token::PlusEqual => Some(Op::Add),
            Token::MinusEqual => Some(Op::Sub),
            Token::StarEqual => Some(Op::Mul),
            Token::SlashEqual => Some(Op::Div),

            _ => {
                error!(self, "Expected '=' in assignment");
                return;
            }
        };

        if let Some(var) = self.find_variable(&name) {
            if !var.mutable {
                // TODO(ed): Maybe a better error than "SyntaxError".
                error!(self, "Cannot assign to constant '{}'", var.name);
            }
            if let Some(op) = op {
                if var.upvalue {
                    add_op(self, block, Op::ReadUpvalue(var.slot));
                } else {
                    add_op(self, block, Op::ReadLocal(var.slot));
                }
                self.expression(block);
                add_op(self, block, op);
            } else {
                self.expression(block);
            }

            if var.upvalue {
                add_op(self, block, Op::AssignUpvalue(var.slot));
            } else {
                add_op(self, block, Op::AssignLocal(var.slot));
            }
        } else {
            error!(self, "Using undefined variable {}", name);
        }
    }

    fn scope(&mut self, block: &mut Block) {
        if !expect!(self, Token::LeftBrace, "Expected '{{' at start of block") {
            return;
        }

        push_scope!(self, block, {
            while !matches!(self.peek(), Token::RightBrace | Token::EOF) {
                self.statement(block);
                match self.peek() {
                    Token::Newline => { self.eat(); },
                    Token::RightBrace => { break; },
                    _ => { error!(self, "Expect newline after statement"); },
                }
            }
        });

        expect!(self, Token::RightBrace, "Expected '}}' at end of block");
    }

    fn if_statment(&mut self, block: &mut Block) {
        expect!(self, Token::If, "Expected 'if' at start of if-statement");
        self.expression(block);
        let jump = add_op(self, block, Op::Illegal);
        self.scope(block);

        if Token::Else == self.peek() {
            self.eat();

            let else_jmp = add_op(self, block, Op::Illegal);
            block.patch(Op::JmpFalse(block.curr()), jump);

            match self.peek() {
                Token::If => self.if_statment(block),
                Token::LeftBrace => self.scope(block),
                _ => error!(self, "Epected 'if' or '{{' after else"),
            }
            block.patch(Op::Jmp(block.curr()), else_jmp);
        } else {
            block.patch(Op::JmpFalse(block.curr()), jump);
        }
    }

    //TODO de-complexify
    fn for_loop(&mut self, block: &mut Block) {
        expect!(self, Token::For, "Expected 'for' at start of for-loop");

        push_scope!(self, block, {
            self.frame_mut().push_loop();
            // Definition
            match self.peek_four() {
                // TODO(ed): Typed definitions aswell!
                (Token::Identifier(name), Token::ColonEqual, ..) => {
                    self.eat();
                    self.eat();
                    self.definition_statement(&name, Type::Unknown, block);
                }

                (Token::Comma, ..) => {}

                _ => { error!(self, "Expected definition at start of for-loop"); }
            }

            expect!(self, Token::Comma, "Expect ',' between initalizer and loop expression");

            let cond = block.curr();
            self.expression(block);
            let cond_out = add_op(self, block, Op::Illegal);
            let cond_cont = add_op(self, block, Op::Illegal);
            expect!(self, Token::Comma, "Expect ',' between initalizer and loop expression");

            let inc = block.curr();
            push_scope!(self, block, {
                self.statement(block);
            });
            add_op(self, block, Op::Jmp(cond));

            // patch_jmp!(Op::Jmp, cond_cont => block.curr());
            block.patch(Op::Jmp(block.curr()), cond_cont);
            self.scope(block);
            add_op(self, block, Op::Jmp(inc));

            block.patch(Op::JmpFalse(block.curr()), cond_out);

            let stacksize = self.frame().stack.len();
            self.frame_mut().pop_loop(block, stacksize, inc, block.curr());
        });
    }

    fn parse_type(&mut self) -> Result<Type, ()> {
        let mut tys = HashSet::new();
        tys.insert(self.parse_simple_type()?);
        loop {
            match self.peek() {
                Token::QuestionMark => {
                    self.eat();
                    tys.insert(Type::Void);
                    return Ok(Type::Union(tys));
                },

                Token::Pipe => {
                    self.eat();
                    tys.insert(self.parse_simple_type()?);
                },

                _ => {
                    break;
                },
            }
        }
        if tys.len() == 1 {
            Ok(tys.iter().next().unwrap().clone())
        } else {
            Ok(Type::Union(tys))
        }
    }

    fn parse_simple_type(&mut self) -> Result<Type, ()> {
        match self.peek() {
            Token::Fn => {
                self.eat();
                let mut params = Vec::new();
                let return_type = loop {
                    match self.peek() {
                        Token::Identifier(_) | Token::Fn => {
                            if let Ok(ty) = self.parse_type() {
                                params.push(ty);
                                if self.peek() == Token::Comma {
                                    self.eat();
                                }
                            } else {
                                error!(self, "Function type signature contains non-type {:?}", self.peek());
                                return Err(());
                            }
                        }
                        Token::Arrow => {
                            self.eat();
                            break self.parse_type().unwrap_or(Type::Void);
                        }
                        Token::Comma | Token::Equal => {
                            break Type::Void;
                        }
                        token => {
                            error!(self, "Function type signature contains non-type {:?}", token);
                            return Err(());
                        }
                    }
                };
                let f = Type::Function(params, Box::new(return_type));
                Ok(f)
            }

            Token::LeftParen => {
                self.eat();
                let mut element = Vec::new();
                loop {
                    element.push(self.parse_type()?);
                    if self.peek() == Token::RightParen {
                        self.eat();
                        return Ok(Type::Tuple(element));
                    }
                    if !expect!(self,
                                Token::Comma,
                                "Expect comma efter element in tuple") {
                        return Err(());
                    }
                }
            }

            Token::LeftBracket => {
                self.eat();
                let ty = self.parse_type();
                expect!(self, Token::RightBracket, "Expected ']' after list type");
                return match ty {
                    Ok(ty) => Ok(Type::List(Box::new(ty))),
                    Err(_) => Err(()),
                }
            }

            Token::Identifier(x) => {
                self.eat();
                match x.as_str() {
                    "void" => Ok(Type::Void),
                    "int" => Ok(Type::Int),
                    "float" => Ok(Type::Float),
                    "bool" => Ok(Type::Bool),
                    "str" => Ok(Type::String),
                    x => {
                        let blob = self.find_constant(x);
                        if let Value::Blob(blob) = &self.constants[blob] {
                            Ok(Type::Instance(Rc::clone(blob)))
                        } else {
                            // TODO(ed): This is kinda bad. If the type cannot
                            // be found it tries to infer it during runtime
                            // and doesn't verify it.
                            Ok(Type::Unknown)
                        }
                    }
                }
            }
            _ => Err(()),
        }
    }

    fn blob_statement(&mut self, _block: &mut Block) {
        let name = if let Token::Identifier(name) = self.eat() {
            name
        } else {
            error!(self, "Expected identifier after 'blob'");
            return;
        };
        expect!(self, Token::ColonColon, "Expected '::' when declaring a blob");
        expect!(self, Token::Blob, "Expected 'blob' when declaring a blob");

        expect!(self, Token::LeftBrace, "Expected 'blob' body. AKA '{{'");

        let mut blob = Blob::new(self.new_blob_id(), &name);
        loop {
            if matches!(self.peek(), Token::EOF | Token::RightBrace) { break; }
            if matches!(self.peek(), Token::Newline) { self.eat(); continue; }

            let name = if let Token::Identifier(name) = self.eat() {
                name
            } else {
                error!(self, "Expected identifier for field");
                continue;
            };

            expect!(self, Token::Colon, "Expected ':' after field name");

            let ty = if let Ok(ty) = self.parse_type() {
                ty
            } else {
                error!(self, "Failed to parse blob-field type");
                continue;
            };

            if let Err(_) = blob.add_field(&name, ty) {
                error!(self, "A field named '{}' is defined twice for '{}'", name, blob.name);
            }
        }

        expect!(self, Token::RightBrace, "Expected '}}' after 'blob' body");

        let blob = Value::Blob(Rc::new(blob));
        self.named_constant(name, blob);
    }

    fn access_dotted(&mut self, block: &mut Block) {
        let name = match self.peek() {
            Token::Identifier(name) => name,
            _ => unreachable!(),
        };
        if let Some(_) = self.find_namespace(&name) {
            self.expression(block);
        } else {
            if rest_of_line_contains!(self,
                  Token::Equal
                | Token::PlusEqual
                | Token::MinusEqual
                | Token::StarEqual
                | Token::SlashEqual) {
                self.blob_field(block)
            } else {
                self.expression(block)
            }
        }
    }

    //TODO rename
    fn blob_field(&mut self, block: &mut Block) {
        let name = match self.eat() {
            Token::Identifier(name) => name,
            _ => unreachable!(),
        };

        if let Some(var) = self.find_variable(&name) {
            self.mark_read(self.frames().len() - 1, &var);
            if var.upvalue {
                add_op(self, block, Op::ReadUpvalue(var.slot));
            } else {
                add_op(self, block, Op::ReadLocal(var.slot));
            }
            loop {
                match self.peek() {
                    Token::Dot => {
                        self.eat();
                        let field = if let Token::Identifier(field) = self.eat() {
                            String::from(field)
                        } else {
                            error!(self, "Expected fieldname after '.'");
                            return;
                        };

                        let field = self.intern_string(field);
                        let op = match self.peek() {
                            Token::Equal => {
                                self.eat();
                                self.expression(block);
                                add_op(self, block, Op::Set(field));
                                return;
                            }

                            Token::PlusEqual => Op::Add,
                            Token::MinusEqual => Op::Sub,
                            Token::StarEqual => Op::Mul,
                            Token::SlashEqual => Op::Div,

                            _ => {
                                add_op(self, block, Op::Get(field));
                                continue;
                            }
                        };
                        add_op(self, block, Op::Copy);
                        add_op(self, block, Op::Get(field));
                        self.eat();
                        self.expression(block);
                        add_op(self, block, op);
                        add_op(self, block, Op::Set(field));
                        return;
                    }
                    Token::Newline => {
                        return;
                    }
                    _ => {
                        if !self.call_maybe(block) {
                            error!(self, "Unexpected token when parsing blob-field");
                            return;
                        }
                    }
                }
            }
        } else {
            error!(self, "Cannot find variable '{}'", name);
            return;
        }
    }

    fn outer_statement(&mut self, block: &mut Block) {
        self.clear_panic();
        match self.peek_four() {
            (Token::Identifier(name), Token::ColonEqual, ..) => {
                self.eat();
                self.eat();
                self.definition_statement(&name, Type::Unknown, block);
            },

            (Token::Identifier(_), Token::ColonColon, Token::Blob, ..) => {
                self.blob_statement(block);
            },

            (Token::Identifier(name), Token::ColonColon, ..) => {
                self.eat();
                self.eat();
                self.constant_statement(&name, Type::Unknown, block);
            },

            (Token::Identifier(name), Token::Colon, ..) => {
                self.eat();
                self.eat();
                if let Ok(typ) = self.parse_type() {
                    expect!(self, Token::Equal, "Expected assignment");
                    self.definition_statement(&name, typ, block);
                } else {
                    error!(self, "Expected type found '{:?}'", self.peek());
                }
            }

            (Token::Newline, ..) => {}

            (a, b, c, d) => {
                error!(self, "Unknown outer token sequence: {:?} {:?} {:?} {:?}", a, b, c, d)
            }
        }
    }

    fn statement(&mut self, block: &mut Block) {
        self.clear_panic();

        match self.peek_four() {
            (Token::Print, ..) => {
                self.eat();
                self.expression(block);
                add_op(self, block, Op::Print);
            }

            (Token::Identifier(_), Token::Equal, ..) |
            (Token::Identifier(_), Token::PlusEqual, ..) |
            (Token::Identifier(_), Token::MinusEqual, ..) |
            (Token::Identifier(_), Token::SlashEqual, ..) |
            (Token::Identifier(_), Token::StarEqual, ..)

                => {
                self.assign(block);
            }

            (Token::Identifier(_), Token::Dot, ..) => {
                self.access_dotted(block);
            }

            (Token::Identifier(name), Token::Colon, ..) => {
                self.eat();
                self.eat();
                if let Ok(typ) = self.parse_type() {
                    expect!(self, Token::Equal, "Expected assignment");
                    self.definition_statement(&name, typ, block);
                } else {
                    error!(self, "Expected type found '{:?}'", self.peek());
                }
            }

            (Token::Yield, ..) => {
                self.eat();
                add_op(self, block, Op::Yield);
            }

            (Token::Identifier(name), Token::ColonEqual, ..) => {
                self.eat();
                self.eat();
                self.definition_statement(&name, Type::Unknown, block);
            }

            (Token::Identifier(name), Token::ColonColon, ..) => {
                self.eat();
                self.eat();
                self.constant_statement(&name, Type::Unknown, block);
            }

            (Token::If, ..) => {
                self.if_statment(block);
            }

            (Token::For, ..) => {
                self.for_loop(block);
            }

            (Token::Break, ..) => {
                self.eat();
                let addr = add_op(self, block, Op::Illegal);
                let stack_size = self.frame().stack.len();
                if self.frame_mut().add_break(addr, stack_size).is_err() {
                    error!(self, "Cannot place 'break' outside of loop");
                }
            }

            (Token::Continue, ..) => {
                self.eat();
                let addr = add_op(self, block, Op::Illegal);
                let stack_size = self.frame().stack.len();
                if self.frame_mut().add_continue(addr, stack_size).is_err() {
                    error!(self, "Cannot place 'continue' outside of loop");
                }
            }

            (Token::Ret, ..) => {
                self.eat();
                if self.peek() == Token::Newline {
                    self.eat();
                    let nil = self.add_constant(Value::Nil);
                    add_op(self, block, Op::Constant(nil));
                } else {
                    self.expression(block);
                }
                add_op(self, block, Op::Return);
            }

            (Token::Unreachable, ..) => {
                self.eat();
                add_op(self, block, Op::Unreachable);
            }

            (Token::LeftBrace, ..) => {
                self.scope(block);
            }

            (Token::Newline, ..) => {}

            _ => {
                self.expression(block);
                add_op(self, block, Op::Pop);
            }
        }
    }

    pub(crate) fn compile(&mut self, name: &str, file: &Path, functions: &[(String, RustFunction)]) -> Result<Prog, Vec<Error>> {
        let main = Variable::new("/preamble", false, Type::Void);
        let slot = self.define(main).unwrap();
        self.frame_mut().stack[slot].read = true;

        for section in 0..self.sections.len() {
            self.init_section(section);
            let section = &mut self.sections[section];
            match (section.tokens.get(0), section.tokens.get(1), section.tokens.get(2))  {
                (Some((Token::Use, _)),
                 Some((Token::Identifier(name), _)), ..) => {
                    let name = name.to_string();
                    self.add_namespace(name);
                }

                (Some((Token::Identifier(name), _)),
                 Some((Token::ColonColon, _)),
                 Some((Token::Fn, _))) => {
                    let name = name.to_string();
                    self.forward_constant(name);
                }

                (Some((Token::Identifier(name), _)),
                 Some((Token::ColonColon, _)),
                 Some((Token::Blob, _))) => {
                    let name = name.to_string();
                    self.forward_constant(name);
                }

                (Some((Token::Identifier(name), _)),
                 Some((Token::Colon, _)), ..) => {
                    let name = name.to_string();
                    self.eat();
                    self.eat();
                    if let Ok(ty) = self.parse_type() {
                        let is_mut = self.peek() == Token::Equal;
                        let var = Variable::new(&name, is_mut, ty);
                        let _ = self.define(var).unwrap();
                    } else {
                        error!(self, "Failed to parse type global '{}'", name);
                    }
                }

                (Some((Token::Identifier(name), _)),
                 Some((Token::ColonColon, _)), ..) => {
                    let var = Variable::new(name, false, Type::Unknown);
                    let _ = self.define(var).unwrap();
                }

                (Some((Token::Identifier(name), _)),
                 Some((Token::ColonEqual, _)), ..) => {
                    let var = Variable::new(name, true, Type::Unknown);
                    let _ = self.define(var).unwrap();
                }


                (None, ..) => {}

                (a, b, c) => {
                    section.faulty = true;
                    error!(self, "Unknown outer token sequence: {:?} {:?} {:?}. Expected 'use', function, blob or variable", a, b, c);
                }
            }
        }

        self.functions = functions
            .to_vec()
            .into_iter()
            .enumerate()
            .map(|(i, (s, f))| (s, (i, f)))
            .collect();
        let mut block = Block::new(name, file);
        for section in 0..self.sections.len() {
            self.init_section(section);
            if self.sections[section].faulty {
                continue;
            }
            while !matches!(self.peek(), Token::EOF | Token::Use) {
                self.outer_statement(&mut block);
                expect!(self, Token::Newline | Token::EOF,
                        "Expect newline or EOF after expression");
            }
        }
        block.ty = Type::Function(Vec::new(), Box::new(Type::Void));

        if self.names().len() != 0 {
            let errors: Vec<_> = self.names().iter().filter_map(|(name, kind)|
                if let Name::Unknown(_, line) = kind {
                    Some((ErrorKind::SyntaxError(*line, Token::Identifier(name.clone())),
                    *line,
                    format!("Usage of undefined value: '{}'", name,)))
                } else {
                    None
                }) .collect();
            for (e, l, m) in errors.iter() {
                self.error_on_line(e.clone(), *l, Some(m.clone()));
            }
        }

        self.init_section(0);
        let constant = self.find_constant("start");
        add_op(self, &mut block, Op::Constant(constant));
        add_op(self, &mut block, Op::Call(0));

        let tmp = self.add_constant(Value::Nil);
        add_op(self, &mut block, Op::Constant(tmp));
        add_op(self, &mut block, Op::Return);

        for var in self.frames_mut().pop().unwrap().stack.iter().skip(1) {
            if !(var.read || var.upvalue) {
                let e = ErrorKind::SyntaxError(var.line, Token::Identifier(var.name.clone()));
                let m = format!("Unused value '{}'", var.name);
                self.error_on_line(e, var.line, Some(m));
            }
            self.panic = false;
        }

        self.blocks.insert(0, Rc::new(RefCell::new(block)));

        if self.errors.is_empty() {
            Ok(Prog {
                blocks: self.blocks.clone(),
                functions: functions.iter().map(|(_, f)| *f).collect(),
                constants: self.constants.clone(),
                strings: self.strings.clone(),
            })
        } else {
            Err(self.errors.clone())
        }
    }
}<|MERGE_RESOLUTION|>--- conflicted
+++ resolved
@@ -637,11 +637,6 @@
         add_op(self, block, Op::Constant(constant));
     }
 
-    fn grouping_or_tuple(&mut self, block: &mut Block) {
-<<<<<<< HEAD
-        parse_branch!(self, block, [self.tuple(block), self.grouping(block)]);
-    }
-
     fn list(&mut self, block: &mut Block) {
         expect!(self, Token::LeftBracket, "Expected '[' at start of list");
         let mut num_args = 0;
@@ -680,11 +675,8 @@
         add_op(self, block, Op::List(num_args));
     }
 
-    fn tuple(&mut self, block: &mut Block) {
-        expect!(self, Token::LeftParen, "Expected '(' at start of tuple");
-=======
+    fn grouping_or_tuple(&mut self, block: &mut Block) {
         expect!(self, Token::LeftParen, "Expected '(' for grouping or tuple.");
->>>>>>> 54440787
 
         let mut num_args = 0;
         let trailing_comma = loop {
