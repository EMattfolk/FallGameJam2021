use std::cell::RefCell;
use std::collections::{hash_map::Entry, HashMap, HashSet};
use std::path::{Path, PathBuf};
use std::rc::Rc;

<<<<<<< HEAD
use crate::{Blob, Block, Next, Op, Prog, RustFunction, Type, Value, path_to_module};
=======
>>>>>>> 855e7848
use crate::error::{Error, ErrorKind};
use crate::sectionizer::Section;
use crate::tokenizer::Token;
use crate::{path_to_module, Blob, Block, Op, Prog, RustFunction, Type, Value};

macro_rules! error {
    ($thing:expr, $( $msg:expr ),* ) => {
        {
            let msg = Some(format!($( $msg ),*).into());
            let err = ErrorKind::SyntaxError($thing.line(), $thing.peek());
            $thing.error(err, msg);
        }
    };
}

macro_rules! expect {
    ($thing:expr, $exp_head:pat $( | $exp_rest:pat ),* , $( $msg:expr ),*) => {
        match $thing.peek() {
            $exp_head $( | $exp_rest )* => { $thing.eat(); true },
            _ => { error!($thing, $( $msg ),*); false } ,
        }
    };
}

macro_rules! rest_of_line_contains {
    ($compiler:expr, $head:pat $( | $tail:pat )* ) => {
        {
            let mut i = 0;
            while match $compiler.peek_at(i) {
                Token::Newline | Token::EOF => false,
                $head $( | $tail )* => false,
                _ => true,
            } {
                i += 1;
            }
            matches!($compiler.peek_at(i), $head $( | $tail )*)
        }
    }
}

macro_rules! push_frame {
    ($compiler:expr, $block:expr, $code:tt) => {
        {
            $compiler.frames_mut().push(Frame::new());

            // Return value stored as a variable
            let var = Variable::new("", true, Type::Unknown);
            $compiler.define(var).unwrap();

            $code

            let frame = $compiler.frames_mut().pop().unwrap();
            // 0-th slot is the function itself.
            for var in frame.stack.iter().skip(1) {
                if !(var.read || var.upvalue) {
                    let e = ErrorKind::SyntaxError(
                        var.line,
                        Token::Identifier(var.name.clone()
                    ));
                    $compiler.error_on_line(
                        e,
                        var.line,
                        Some(format!("Unused value '{}'", var.name))
                    );
                }
                $compiler.panic = false;
            }
            // The 0th slot is the return value, which is passed out
            // from functions, and should not be popped.
            0
        }
    };
}

macro_rules! push_scope {
    ($compiler:expr, $block:expr, $code:tt) => {
        let ss = $compiler.stack().len();
        $compiler.frame_mut().scope += 1;

        $code;

        $compiler.frame_mut().scope -= 1;

        let mut errors = Vec::new();
        for var in $compiler.frame().stack.iter().skip(ss).rev() {
            if !(var.read || var.upvalue) {
                let e = ErrorKind::SyntaxError(var.line, Token::Identifier(var.name.clone()));
                errors.push((e, var.line, format!("Unused value: '{}'", var.name)));
            }
            if var.captured {
                add_op($compiler, $block, Op::PopUpvalue);
            } else {
                add_op($compiler, $block, Op::Pop);
            }
        }

        for (e, l, m) in errors.iter() {
            $compiler.error_on_line(e.clone(), *l, Some(m.clone()));
            $compiler.panic = false;
        }
        $compiler.stack_mut().truncate(ss);
    };
}

#[derive(sylt_macro::Next, PartialEq, PartialOrd, Clone, Copy, Debug)]
pub enum Prec {
    No,
    Assert,
    BoolOr,
    BoolAnd,
    Comp,
    Term,
    Factor,
    Index,
}

#[derive(Clone, Debug)]
struct Variable {
    name: String,
    typ: Type,
    scope: usize,
    slot: usize,
    line: usize,

    outer_slot: usize,
    outer_upvalue: bool,

    active: bool,
    upvalue: bool,
    captured: bool,
    mutable: bool,
    read: bool,
}

impl Variable {
    fn new(name: &str, mutable: bool, typ: Type) -> Self {
        Self {
            name: String::from(name),
            typ,
            scope: 0,
            slot: 0,
            line: 0,

            outer_slot: 0,
            outer_upvalue: false,

            active: false,
            upvalue: false,
            captured: false,
            mutable,
            read: false,
        }
    }
}

#[derive(Debug)]
enum LoopOp {
    Continue,
    Break,
}

#[derive(Debug)]
struct Frame {
    loops: Vec<Vec<(usize, usize, LoopOp)>>,
    stack: Vec<Variable>,
    upvalues: Vec<Variable>,
    scope: usize,
}

impl Frame {
    fn new() -> Self {
        Self {
            loops: Vec::new(),
            stack: Vec::new(),
            upvalues: Vec::new(),
            scope: 0,
        }
    }

    fn push_loop(&mut self) {
        self.loops.push(Vec::new());
    }

    fn pop_loop(&mut self, block: &mut Block, stacktarget: usize, start: usize, end: usize) {
        // Compiler error if this fails
        for (addr, stacksize, op) in self.loops.pop().unwrap().iter() {
            let to_pop = stacksize - stacktarget;
            let op = match op {
                LoopOp::Continue => Op::JmpNPop(start, to_pop),
                LoopOp::Break => Op::JmpNPop(end, to_pop),
            };
            block.patch(op, *addr);
        }
    }

    fn add_continue(&mut self, addr: usize, stacksize: usize) -> Result<(), ()> {
        if let Some(top) = self.loops.last_mut() {
            top.push((addr, stacksize, LoopOp::Continue));
            Ok(())
        } else {
            Err(())
        }
    }

    fn add_break(&mut self, addr: usize, stacksize: usize) -> Result<(), ()> {
        if let Some(top) = self.loops.last_mut() {
            top.push((addr, stacksize, LoopOp::Break));
            Ok(())
        } else {
            Err(())
        }
    }

    fn find_outer(&self, name: &str) -> Option<Variable> {
        // Only really makes sense in the outermost frame
        // where declaration order doesn't matter
        for var in self.stack.iter().rev() {
            if var.name == name {
                return Some(var.clone());
            }
        }
        None
    }

    fn find_local(&self, name: &str) -> Option<Variable> {
        for var in self.stack.iter().rev() {
            if var.name == name && var.active {
                return Some(var.clone());
            }
        }
        None
    }

    fn find_upvalue(&self, name: &str) -> Option<Variable> {
        for var in self.upvalues.iter().rev() {
            if var.name == name && var.active {
                return Some(var.clone());
            }
        }
        None
    }

    fn add_upvalue(&mut self, variable: Variable) -> Variable {
        let new_variable = Variable {
            outer_upvalue: variable.upvalue,
            outer_slot: variable.slot,
            slot: self.upvalues.len(),
            active: true,
            upvalue: true,
            ..variable
        };
        self.upvalues.push(new_variable.clone());
        new_variable
    }
}

type Namespace = HashMap<String, Name>;

#[derive(Debug)]
struct CompilerContext {
    frames: Vec<Frame>,
    namespace: Namespace,
}

impl CompilerContext {
    fn new() -> Self {
        Self {
            frames: vec![Frame::new()],
            namespace: Namespace::new(),
        }
    }
}

#[derive(Debug, Clone)]
enum Name {
    Slot(usize, usize),
    Unknown(usize, usize),
    Namespace(PathBuf),
}

pub(crate) struct Compiler {
    current_token: usize,
    current_section: usize,
    sections: Vec<Section>,

    contextes: HashMap<PathBuf, CompilerContext>,

    panic: bool,
    errors: Vec<Error>,

    blocks: Vec<Rc<RefCell<Block>>>,
    blob_id: usize,

    functions: HashMap<String, (usize, RustFunction)>,

    strings: Vec<String>,

    constants: Vec<Value>,
    values: HashMap<Value, usize>,
}

/// Helper function for adding operations to the given block.
fn add_op(compiler: &Compiler, block: &mut Block, op: Op) -> usize {
    block.add(op, compiler.line())
}

impl Compiler {
    pub(crate) fn new(sections: Vec<Section>) -> Self {
        let contextes = sections
            .iter()
            .map(|section| (section.path.to_path_buf(), CompilerContext::new()))
            .collect();

        Self {
            current_token: 0,
            current_section: 0,
            sections,

            contextes,

            panic: false,
            errors: vec![],

            blocks: Vec::new(),
            blob_id: 0,

            functions: HashMap::new(),

            strings: Vec::new(),

            constants: vec![],
            values: HashMap::new(),
        }
    }

    fn new_blob_id(&mut self) -> usize {
        let id = self.blob_id;
        self.blob_id += 1;
        id
    }

    fn add_namespace(&mut self, name: String, path: PathBuf) {
        match self.names_mut().entry(name.clone()) {
            Entry::Vacant(v) => {
                v.insert(Name::Namespace(path));
            }
            Entry::Occupied(_) => {
                error!(self, "Namespace {} already present", name);
            }
        }
    }

    fn add_constant(&mut self, value: Value) -> usize {
        if matches!(
            value,
            Value::Float(_)
                | Value::Int(_)
                | Value::Bool(_)
                | Value::String(_)
                | Value::Tuple(_)
                | Value::Nil
        ) {
            let entry = self.values.entry(value.clone());
            if let Entry::Occupied(entry) = entry {
                *entry.get()
            } else {
                let slot = self.constants.len();
                self.constants.push(value);
                entry.or_insert(slot);
                slot
            }
        } else {
            self.constants.push(value);
            self.constants.len() - 1
        }
    }

    fn intern_string(&mut self, string: String) -> usize {
        self.strings.push(string);
        self.strings.len() - 1
    }

    fn section(&self) -> &Section {
        &self.sections[self.current_section]
    }

    fn current_file(&self) -> &Path {
        &self.section().path
    }

    fn current_context(&self) -> &CompilerContext {
        self.contextes.get(self.current_file()).unwrap()
    }

    fn current_context_mut(&mut self) -> &mut CompilerContext {
        let file = self.current_file().to_path_buf();
        self.contextes.get_mut(&file).unwrap()
    }

    fn frame(&self) -> &Frame {
        self.current_context().frames.last().unwrap()
    }

    fn frame_mut(&mut self) -> &mut Frame {
        self.current_context_mut().frames.last_mut().unwrap()
    }

    fn frames(&self) -> &[Frame] {
        &self.current_context().frames
    }

    fn frames_mut(&mut self) -> &mut Vec<Frame> {
        &mut self.current_context_mut().frames
    }

    fn names(&self) -> &Namespace {
        &self.current_context().namespace
    }

    fn names_mut(&mut self) -> &mut Namespace {
        &mut self.current_context_mut().namespace
    }

    /// Marks a variable as read. Also marks upvalues.
    fn mark_read(&mut self, frame_id: usize, var: &Variable) {
        // Early out
        if var.read {
            return;
        }

        match self.frames()[frame_id].upvalues.get(var.slot) {
            Some(up) if up.name == var.name => {
                let mut inner_var = self.frames()[frame_id].upvalues[var.slot].clone();
                inner_var.slot = inner_var.outer_slot;
                self.mark_read(frame_id - 1, &inner_var);
                self.frames_mut()[frame_id].upvalues[var.slot].read = true;
            }
            _ => {
                self.frames_mut()[frame_id].stack[var.slot].read = true;
            }
        }
    }

    fn stack(&self) -> &[Variable] {
        &self.frame().stack.as_ref()
    }

    fn stack_mut(&mut self) -> &mut Vec<Variable> {
        &mut self.frame_mut().stack
    }

    /// Used to recover from a panic so the rest of the code can be parsed.
    fn clear_panic(&mut self) {
        if self.panic {
            self.panic = false;

            while match self.peek() {
                Token::EOF | Token::Newline => false,
                _ => true,
            } {
                self.eat();
            }
            self.eat();
        }
    }

    fn error(&mut self, kind: ErrorKind, message: Option<String>) {
        self.error_on_line(kind, self.line(), message);
    }

    fn error_on_line(&mut self, kind: ErrorKind, line: usize, message: Option<String>) {
        if self.panic {
            return;
        }
        self.panic = true;
        self.errors.push(Error {
            kind,
            file: self.current_file().to_path_buf(),
            line,
            message,
        });
    }

    fn init_section(&mut self, section: usize) {
        self.current_token = 0;
        self.current_section = section;
    }

    fn peek(&self) -> Token {
        self.peek_at(0)
    }

    fn peek_at(&self, at: usize) -> Token {
        if self.section().tokens.len() <= self.current_token + at {
            crate::tokenizer::Token::EOF
        } else {
            self.section().tokens[self.current_token + at].0.clone()
        }
    }

    // TODO(ed): Const generics
    fn peek_four(&self) -> (Token, Token, Token, Token) {
        (
            self.peek_at(0),
            self.peek_at(1),
            self.peek_at(2),
            self.peek_at(3),
        )
    }

    fn eat(&mut self) -> Token {
        let t = self.peek();
        self.current_token += 1;
        match t {
            Token::GitConflictBegin => {
                self.current_token -= 1;
                let start = self.line();
                self.current_token += 1;
                while !matches!(self.eat(), Token::GitConflictEnd) {}
                self.panic = false;
                self.error_on_line(ErrorKind::GitConflictError(start, self.line()), start, None);
                self.panic = true;
            }
            _ => {}
        }
        t
    }

    /// The line of the current token.
    fn line(&self) -> usize {
        if self.section().tokens.len() == 0 {
            0
        } else {
            self.section().tokens
                [std::cmp::min(self.current_token, self.section().tokens.len() - 1)]
            .1
        }
    }

    fn precedence(&self, token: Token) -> Prec {
        match token {
            Token::LeftBracket => Prec::Index,

            Token::Star | Token::Slash => Prec::Factor,

            Token::Minus | Token::Plus => Prec::Term,

            Token::EqualEqual
            | Token::Greater
            | Token::GreaterEqual
            | Token::Less
            | Token::LessEqual
            | Token::NotEqual => Prec::Comp,

            Token::And => Prec::BoolAnd,
            Token::Or => Prec::BoolOr,

            Token::AssertEqual => Prec::Assert,

            _ => Prec::No,
        }
    }

    fn prefix(&mut self, token: Token, block: &mut Block) -> bool {
        match token {
            Token::Identifier(_) => self.variable_expression(block),
            Token::LeftParen => self.grouping_or_tuple(block),
            Token::Minus => self.unary(block),
            Token::LeftBracket => self.list(block),

            Token::Float(_) | Token::Int(_) | Token::Bool(_) | Token::String(_) | Token::Nil => {
                self.value(block)
            }

            Token::Bang => self.unary(block),

            _ => {
                return false;
            }
        }
        return true;
    }

    fn infix(&mut self, token: Token, block: &mut Block) -> bool {
        match token {
            Token::Minus
            | Token::Plus
            | Token::Slash
            | Token::Star
            | Token::AssertEqual
            | Token::EqualEqual
            | Token::Greater
            | Token::GreaterEqual
            | Token::Less
            | Token::LessEqual
            | Token::NotEqual => self.binary(block),

            Token::And | Token::Or => self.binary_bool(block),

            _ => {
                return false;
            }
        }
        return true;
    }

    fn value(&mut self, block: &mut Block) {
        let value = match self.eat() {
            Token::Float(f) => Value::Float(f),
            Token::Int(i) => Value::Int(i),
            Token::Bool(b) => Value::Bool(b),
            Token::Nil => Value::Nil,
            Token::String(s) => Value::String(Rc::from(s)),
            _ => {
                error!(self, "Cannot parse value");
                Value::Bool(false)
            }
        };
        let constant = self.add_constant(value);
        add_op(self, block, Op::Constant(constant));
    }

    fn list(&mut self, block: &mut Block) {
        expect!(self, Token::LeftBracket, "Expected '[' at start of list");
        let mut num_args = 0;
        loop {
            match self.peek() {
                Token::RightBracket | Token::EOF => {
                    break;
                }
                Token::Newline => {
                    self.eat();
                }
                Token::Comma => {
                    error!(self, "Lists must begin with an element or ']'");
                    return;
                }
                _ => {
                    self.expression(block);
                    num_args += 1;
                    match self.peek() {
                        Token::Comma => {
                            self.eat();
                            if matches!(self.peek(), Token::RightBracket) {
                                break;
                            }
                        }
                        Token::RightBracket => {}
                        _ => {
                            error!(self, "Expected ',' or ']' after list element");
                            return;
                        }
                    }
                }
            }
        }
        expect!(self, Token::RightBracket, "Expected ']' after list");
        add_op(self, block, Op::List(num_args));
    }

    fn grouping_or_tuple(&mut self, block: &mut Block) {
        expect!(
            self,
            Token::LeftParen,
            "Expected '(' for grouping or tuple."
        );

        let mut num_args = 0;
        let trailing_comma = loop {
            match self.peek() {
                Token::RightParen | Token::EOF => {
                    break false;
                }
                Token::Newline => {
                    self.eat();
                }
                _ => {
                    self.expression(block);
                    num_args += 1;
                    match self.peek() {
                        Token::Comma => {
                            self.eat();
                            if matches!(self.peek(), Token::RightParen) {
                                break true;
                            }
                        }
                        Token::RightParen => {}
                        _ => {
                            error!(self, "Expected ',' or ')' after tuple element");
                            return;
                        }
                    }
                }
            }
        };
        if (trailing_comma && num_args == 1) || num_args != 1 {
            add_op(self, block, Op::Tuple(num_args));
        }
        expect!(self, Token::RightParen, "Expected ')' after tuple");
    }

    fn unary(&mut self, block: &mut Block) {
        let op = match self.eat() {
            Token::Minus => Op::Neg,
            Token::Bang => Op::Not,
            _ => {
                error!(self, "Invalid unary operator");
                Op::Neg
            }
        };
        self.parse_precedence(block, Prec::Factor);
        add_op(self, block, op);
    }

    fn binary_bool(&mut self, block: &mut Block) {
        let op = self.eat();

        match op {
            Token::And => {
                add_op(self, block, Op::Copy(1));
                let jump = add_op(self, block, Op::Illegal);

                self.parse_precedence(block, self.precedence(op.clone()).next());

                block.patch(Op::JmpFalse(block.curr()), jump);
            }

            Token::Or => {
                add_op(self, block, Op::Copy(1));
                let skipp = add_op(self, block, Op::Illegal);
                let jump = add_op(self, block, Op::Illegal);
                block.patch(Op::JmpFalse(block.curr()), skipp);

                self.parse_precedence(block, self.precedence(op.clone()).next());

                block.patch(Op::Jmp(block.curr()), jump);
            }

            _ => {
                error!(self, "Illegal operator");
            }
        }
    }

    fn binary(&mut self, block: &mut Block) {
        let op = self.eat();

        self.parse_precedence(block, self.precedence(op.clone()).next());

        let op: &[Op] = match op {
            Token::Plus => &[Op::Add],
            Token::Minus => &[Op::Sub],
            Token::Star => &[Op::Mul],
            Token::Slash => &[Op::Div],
            Token::AssertEqual => &[Op::Equal, Op::Assert],
            Token::EqualEqual => &[Op::Equal],
            Token::Less => &[Op::Less],
            Token::Greater => &[Op::Greater],
            Token::NotEqual => &[Op::Equal, Op::Not],
            Token::LessEqual => &[Op::Greater, Op::Not],
            Token::GreaterEqual => &[Op::Less, Op::Not],
            _ => {
                error!(self, "Illegal operator");
                &[]
            }
        };
        block.add_from(op, self.line());
    }

    /// Entry point for all expression parsing.
    fn expression(&mut self, block: &mut Block) {
        match self.peek_four() {
            (Token::Fn, ..) => {
                self.function(block, None);
            }
            _ => self.parse_precedence(block, Prec::No),
        }
    }

    fn parse_precedence(&mut self, block: &mut Block, precedence: Prec) {
        if !self.prefix(self.peek(), block) {
            error!(self, "Invalid expression");
        }

        while precedence <= self.precedence(self.peek()) {
            if !self.infix(self.peek(), block) {
                break;
            }
        }
    }

    fn find_namespace(&self, name: &str) -> Option<&Namespace> {
        match self.names().get(name) {
            Some(Name::Namespace(path)) => Some(&self.contextes.get(path).unwrap().namespace),
            _ => None,
        }
    }

    fn find_and_capture_variable<'i, I>(name: &str, mut iterator: I) -> Option<Variable>
    where
        I: Iterator<Item = &'i mut Frame>,
    {
        if let Some(frame) = iterator.next() {
            if let Some(res) = frame.find_local(name) {
                frame.stack[res.slot].captured = true;
                return Some(res);
            }
            if let Some(res) = frame.find_upvalue(name) {
                return Some(res);
            }

            if let Some(res) = Self::find_and_capture_variable(name, iterator) {
                return Some(frame.add_upvalue(res));
            }
        }
        None
    }

    fn find_extern_function(&self, name: &str) -> Option<usize> {
        self.functions.get(name).map(|(i, _)| *i)
    }

    fn find_variable(&mut self, name: &str) -> Option<Variable> {
        if let Some(res) = self.frame().find_local(name) {
            return Some(res);
        }

        if let Some(res) = self.frame().find_upvalue(name) {
            return Some(res);
        }

        Self::find_and_capture_variable(name, self.frames_mut().iter_mut().rev())
    }

    fn find_constant(&mut self, name: &str) -> usize {
        match self.names_mut().entry(name.to_string()) {
            Entry::Occupied(entry) => match entry.get() {
                Name::Slot(i, _) => {
                    return *i;
                }
                Name::Unknown(i, _) => {
                    return *i;
                }
                _ => {
                    error!(
                        self,
                        "Tried to find constant '{}' but it was a namespace", name
                    );
                    return 0;
                }
            },
            Entry::Vacant(_) => {}
        };

        let slot = self.add_constant(Value::Unknown);
        let line = self.line();
        self.names_mut()
            .insert(name.to_string(), Name::Unknown(slot, line));
        slot
    }

    fn named_constant(&mut self, name: String, value: Value) -> usize {
        let line = self.line();
        match self.names_mut().entry(name.clone()) {
            Entry::Occupied(mut entry) => {
                let slot = if let Name::Unknown(slot, _) = entry.get() {
                    *slot
                } else {
                    error!(self, "Constant named \"{}\" already has a value", name);
                    return 0;
                };
                entry.insert(Name::Slot(slot, line));
                self.constants[slot] = value;
                return slot;
            }
            Entry::Vacant(_) => {}
        }
        let slot = self.add_constant(value);
        self.names_mut().insert(name, Name::Slot(slot, line));
        slot
    }

    fn forward_constant(&mut self, name: String) -> usize {
        let line = self.line();
        let slot = self.add_constant(Value::Unknown);
        match self.names_mut().entry(name.clone()) {
            Entry::Occupied(_) => {
                error!(self, "Constant named \"{}\" already has a value", name);
                0
            }
            Entry::Vacant(entry) => {
                entry.insert(Name::Unknown(slot, line));
                slot
            }
        }
    }

    fn call_maybe(&mut self, block: &mut Block) -> bool {
        if matches!(self.peek(), Token::Bang | Token::LeftParen) {
            self.call(block);
            true
        } else {
            false
        }
    }

    fn call(&mut self, block: &mut Block) {
        let mut arity = 0;
        match self.peek() {
            Token::LeftParen => {
                self.eat();
                loop {
                    match self.peek() {
                        Token::EOF => {
                            error!(self, "Unexpected EOF in function call");
                            break;
                        }
                        Token::RightParen => {
                            self.eat();
                            break;
                        }
                        _ => {
                            self.expression(block);
                            arity += 1;
                            if !matches!(self.peek(), Token::RightParen) {
                                expect!(self, Token::Comma, "Expected ',' after argument");
                            }
                        }
                    }
                    if self.panic {
                        break;
                    }
                }
            }

            Token::Bang => {
                self.eat();
                loop {
                    match self.peek() {
                        Token::EOF => {
                            error!(self, "Unexpected EOF in function call");
                            break;
                        }
                        Token::Newline => {
                            break;
                        }
                        _ => {
                            self.expression(block);
                            arity += 1;
                            if matches!(self.peek(), Token::Comma) {
                                self.eat();
                            }
                        }
                    }
                    if self.panic {
                        break;
                    }
                }
            }

            _ => {
                error!(self, "Invalid function call. Expected '!' or '('");
            }
        }

        add_op(self, block, Op::Call(arity));
    }

    // TODO(ed): de-complexify
    fn function(&mut self, block: &mut Block, in_name: Option<&str>) {
        expect!(self, Token::Fn, "Expected 'fn' at start of function");

        let name = if let Some(name) = in_name {
            String::from(name)
        } else {
            format!("λ {}@{:03}", self.current_file().display(), self.line())
        };

        let mut args = Vec::new();
        let mut return_type = Type::Void;
        let mut function_block = Block::new(&name, self.current_file());

        let block_id = self.blocks.len();
        let temp_block = Block::new(&name, self.current_file());
        self.blocks.push(Rc::new(RefCell::new(temp_block)));

        let _ret = push_frame!(self, function_block, {
            loop {
                match self.peek() {
                    Token::Identifier(name) => {
                        self.eat();
                        expect!(self, Token::Colon, "Expected ':' after parameter name");
                        if let Ok(typ) = self.parse_type() {
                            args.push(typ.clone());
                            let mut var = Variable::new(&name, true, typ);
                            var.read = true;
                            if let Ok(slot) = self.define(var) {
                                self.stack_mut()[slot].active = true;
                            }
                        } else {
                            error!(self, "Failed to parse parameter type");
                        }
                        if !matches!(self.peek(), Token::Arrow | Token::LeftBrace) {
                            expect!(self, Token::Comma, "Expected ',' after parameter");
                        }
                    }
                    Token::LeftBrace => {
                        break;
                    }
                    Token::Arrow => {
                        self.eat();
                        if let Ok(typ) = self.parse_type() {
                            return_type = typ;
                        } else {
                            error!(self, "Failed to parse return type");
                        }
                        break;
                    }
                    _ => {
                        error!(
                            self,
                            "Expected '->' or more paramters in function definition"
                        );
                        break;
                    }
                }
            }

            self.scope(&mut function_block);

            for var in self.frame().upvalues.iter() {
                function_block
                    .upvalues
                    .push((var.outer_slot, var.outer_upvalue, var.typ.clone()));
            }
        });

        let nil = self.add_constant(Value::Nil);
        for op in function_block.ops.iter().rev() {
            match op {
                Op::Pop | Op::PopUpvalue => {}
                Op::Return => {
                    break;
                }
                _ => {
                    add_op(self, &mut function_block, Op::Constant(nil));
                    add_op(self, &mut function_block, Op::Return);
                    break;
                }
            }
        }

        if function_block.ops.is_empty() {
            add_op(self, &mut function_block, Op::Constant(nil));
            add_op(self, &mut function_block, Op::Return);
        }

        function_block.ty = Type::Function(args, Box::new(return_type));
        let function_block = Rc::new(RefCell::new(function_block));

        // Note(ed): We deliberately add the constant as late as possible.
        // This behaviour is used in `constant_statement`.
        let function = Value::Function(Rc::new(Vec::new()), Rc::clone(&function_block));
        self.blocks[block_id] = function_block;
        let constant = if in_name.is_some() {
            self.named_constant(name, function)
        } else {
            self.add_constant(function)
        };
        add_op(self, block, Op::Constant(constant));
    }

    fn variable_expression(&mut self, block: &mut Block) {
        let name = match self.peek() {
            Token::Identifier(name) => name,
            _ => unreachable!(),
        };

        if let Some(_) = self.find_namespace(&name) {
            self.eat();
            // TODO(ed): This is a clone I would love to get rid of...
            let mut namespace = self.find_namespace(&name).unwrap().clone();
            loop {
                if self.eat() != Token::Dot {
                    error!(self, "Expect '.' after namespace");
                    return;
                }
                if let Token::Identifier(field) = self.eat() {
                    match namespace.get(&field) {
                        Some(Name::Slot(slot, _)) | Some(Name::Unknown(slot, _)) => {
                            add_op(self, block, Op::Constant(*slot));
                            self.call_maybe(block);
                            return;
                        }
                        Some(Name::Namespace(inner_name)) => {
                            namespace = self.contextes.get(inner_name).unwrap().namespace.clone();
                        }
                        _ => {
                            error!(self, "Invalid namespace field");
                        }
                    }
                } else {
                    error!(self, "Expected fieldname after '.'");
                }
            }
        }

        self.eat();

        // Global functions take precedence
        if let Some(slot) = self.find_extern_function(&name) {
            let string = self.add_constant(Value::ExternFunction(slot));
            add_op(self, block, Op::Constant(string));
            self.call(block);
            return;
        }

        // Variables
        if let Some(var) = self.find_variable(&name) {
            self.mark_read(self.frames().len() - 1, &var);
            if var.upvalue {
                add_op(self, block, Op::ReadUpvalue(var.slot));
            } else {
                add_op(self, block, Op::ReadLocal(var.slot));
            }
            loop {
                match self.peek() {
                    Token::Dot => {
                        self.eat();
                        if let Token::Identifier(field) = self.eat() {
                            let string = self.intern_string(String::from(field));
                            add_op(self, block, Op::Get(string));
                        } else {
                            error!(self, "Expected fieldname after '.'");
                            return;
                        }
                    }
                    Token::LeftBracket => {
                        // TODO(ed): The code here is very duplicated from blob_field,
                        // which is a wierd name, we can refactor this out and get something
                        // more readable.
                        self.eat();
                        self.expression(block);
                        expect!(self, Token::RightBracket, "Expected ']' after indexing");

                        let nil = self.add_constant(Value::Nil);
                        let op = match self.peek() {
                            Token::Equal => {
                                self.eat();
                                self.expression(block);
                                add_op(self, block, Op::AssignIndex);
                                add_op(self, block, Op::Constant(nil));
                                return;
                            }

                            Token::PlusEqual => Op::Add,
                            Token::MinusEqual => Op::Sub,
                            Token::StarEqual => Op::Mul,
                            Token::SlashEqual => Op::Div,

                            _ => {
                                add_op(self, block, Op::GetIndex);
                                continue;
                            }
                        };

                        add_op(self, block, Op::Copy(2));
                        add_op(self, block, Op::GetIndex);
                        self.eat();
                        self.expression(block);
                        add_op(self, block, op);
                        add_op(self, block, Op::AssignIndex);
                        add_op(self, block, Op::Constant(nil));
                        return;
                    }
                    _ => {
                        if !self.call_maybe(block) {
                            return;
                        }
                    }
                }
            }
        }

        // Blobs - Always returns a blob since it's filled in if it isn't used.
        let con = self.find_constant(&name);
        add_op(self, block, Op::Constant(con));
        self.call_maybe(block);
    }

    fn define(&mut self, mut var: Variable) -> Result<usize, ()> {
        let frame = self.frame();

        if let Some(res) = frame
            .find_local(&var.name)
            .or(frame.find_upvalue(&var.name))
        {
            if res.scope == frame.scope {
                error!(self, "Multiple definitions of '{}' in this block", res.name);
                return Err(());
            }
        }

        let slot = self.stack().len();
        var.slot = slot;
        var.scope = frame.scope;
        var.line = self.line();
        self.stack_mut().push(var);
        Ok(slot)
    }

    fn definition_statement(&mut self, name: &str, typ: Type, block: &mut Block) {
        if self.frames().len() <= 1 {
            // Global
            let var = self.frame().find_outer(name);
            if var.is_none() {
                error!(self, "Couldn't find variable '{}' during prepass", name);
                return;
            }
            let var = var.unwrap();
            assert!(var.mutable);

            self.expression(block);
            self.stack_mut()[var.slot].active = true;
        } else {
            // Local
            let var = Variable::new(name, true, typ.clone());
            let slot = self.define(var);
            self.expression(block);
            let constant = self.add_constant(Value::Ty(typ));
            add_op(self, block, Op::Define(constant));

            if let Ok(slot) = slot {
                self.stack_mut()[slot].active = true;
            }
        }
    }

    fn constant_statement(&mut self, name: &str, typ: Type, block: &mut Block) {
        // Magical global constants
        if self.frames().len() <= 1 && self.peek() == Token::Fn {
            self.function(block, Some(name));
            // Remove the function, since it's a constant and we already
            // added it.
            block.ops.pop().unwrap();
            let slot = self.find_constant(name);
            add_op(self, block, Op::Link(slot));
            if let Value::Function(_, block) = &self.constants[slot] {
                block.borrow_mut().mark_constant();
            } else {
                unreachable!();
            }
            return;
        }

        if self.frames().len() <= 1 {
            // Global
            let var = self.frame().find_outer(name);
            if var.is_none() {
                error!(self, "Couldn't find constant '{}' during prepass", name);
                return;
            }
            let var = var.unwrap();
            assert!(!var.mutable);

            self.expression(block);
            self.stack_mut()[var.slot].active = true;
        } else {
            // Local
            let var = Variable::new(name, false, typ);
            let slot = self.define(var);
            self.expression(block);

            if let Ok(slot) = slot {
                self.stack_mut()[slot].active = true;
            }
        }
    }

    fn assign(&mut self, block: &mut Block) {
        let name = match self.eat() {
            Token::Identifier(name) => name,
            _ => {
                error!(self, "Expected identifier in assignment");
                return;
            }
        };

        let op = match self.eat() {
            Token::Equal => None,

            Token::PlusEqual => Some(Op::Add),
            Token::MinusEqual => Some(Op::Sub),
            Token::StarEqual => Some(Op::Mul),
            Token::SlashEqual => Some(Op::Div),

            _ => {
                error!(self, "Expected '=' in assignment");
                return;
            }
        };

        if let Some(var) = self.find_variable(&name) {
            if !var.mutable {
                // TODO(ed): Maybe a better error than "SyntaxError".
                error!(self, "Cannot assign to constant '{}'", var.name);
            }
            if let Some(op) = op {
                if var.upvalue {
                    add_op(self, block, Op::ReadUpvalue(var.slot));
                } else {
                    add_op(self, block, Op::ReadLocal(var.slot));
                }
                self.expression(block);
                add_op(self, block, op);
            } else {
                self.expression(block);
            }

            if var.upvalue {
                add_op(self, block, Op::AssignUpvalue(var.slot));
            } else {
                add_op(self, block, Op::AssignLocal(var.slot));
            }
        } else {
            error!(self, "Using undefined variable {}", name);
        }
    }

    fn scope(&mut self, block: &mut Block) {
        if !expect!(self, Token::LeftBrace, "Expected '{{' at start of block") {
            return;
        }

        push_scope!(self, block, {
            while !matches!(self.peek(), Token::RightBrace | Token::EOF) {
                self.statement(block);
                match self.peek() {
                    Token::Newline => {
                        self.eat();
                    }
                    Token::RightBrace => {
                        break;
                    }
                    _ => {
                        error!(self, "Expect newline after statement");
                    }
                }
            }
        });

        expect!(self, Token::RightBrace, "Expected '}}' at end of block");
    }

    fn if_statment(&mut self, block: &mut Block) {
        expect!(self, Token::If, "Expected 'if' at start of if-statement");
        self.expression(block);
        let jump = add_op(self, block, Op::Illegal);
        self.scope(block);

        if Token::Else == self.peek() {
            self.eat();

            let else_jmp = add_op(self, block, Op::Illegal);
            block.patch(Op::JmpFalse(block.curr()), jump);

            match self.peek() {
                Token::If => self.if_statment(block),
                Token::LeftBrace => self.scope(block),
                _ => error!(self, "Epected 'if' or '{{' after else"),
            }
            block.patch(Op::Jmp(block.curr()), else_jmp);
        } else {
            block.patch(Op::JmpFalse(block.curr()), jump);
        }
    }

    //TODO de-complexify
    fn for_loop(&mut self, block: &mut Block) {
        expect!(self, Token::For, "Expected 'for' at start of for-loop");

        push_scope!(self, block, {
            self.frame_mut().push_loop();
            // Definition
            match self.peek_four() {
                // TODO(ed): Typed definitions aswell!
                (Token::Identifier(name), Token::ColonEqual, ..) => {
                    self.eat();
                    self.eat();
                    self.definition_statement(&name, Type::Unknown, block);
                }

                (Token::Comma, ..) => {}

                _ => {
                    error!(self, "Expected definition at start of for-loop");
                }
            }

            expect!(
                self,
                Token::Comma,
                "Expect ',' between initalizer and loop expression"
            );

            let cond = block.curr();
            self.expression(block);
            let cond_out = add_op(self, block, Op::Illegal);
            let cond_cont = add_op(self, block, Op::Illegal);
            expect!(
                self,
                Token::Comma,
                "Expect ',' between initalizer and loop expression"
            );

            let inc = block.curr();
            push_scope!(self, block, {
                self.statement(block);
            });
            add_op(self, block, Op::Jmp(cond));

            // patch_jmp!(Op::Jmp, cond_cont => block.curr());
            block.patch(Op::Jmp(block.curr()), cond_cont);
            self.scope(block);
            add_op(self, block, Op::Jmp(inc));

            block.patch(Op::JmpFalse(block.curr()), cond_out);

            let stacksize = self.frame().stack.len();
            self.frame_mut()
                .pop_loop(block, stacksize, inc, block.curr());
        });
    }

    fn parse_type(&mut self) -> Result<Type, ()> {
        let mut tys = HashSet::new();
        tys.insert(self.parse_simple_type()?);
        loop {
            match self.peek() {
                Token::QuestionMark => {
                    self.eat();
                    tys.insert(Type::Void);
                    return Ok(Type::Union(tys));
                }

                Token::Pipe => {
                    self.eat();
                    tys.insert(self.parse_simple_type()?);
                }

                _ => {
                    break;
                }
            }
        }
        if tys.len() == 1 {
            Ok(tys.iter().next().unwrap().clone())
        } else {
            Ok(Type::Union(tys))
        }
    }

    fn parse_simple_type(&mut self) -> Result<Type, ()> {
        match self.peek() {
            Token::Fn => {
                self.eat();
                let mut params = Vec::new();
                let return_type = loop {
                    match self.peek() {
                        Token::Identifier(_) | Token::Fn => {
                            if let Ok(ty) = self.parse_type() {
                                params.push(ty);
                                if self.peek() == Token::Comma {
                                    self.eat();
                                }
                            } else {
                                error!(
                                    self,
                                    "Function type signature contains non-type {:?}",
                                    self.peek()
                                );
                                return Err(());
                            }
                        }
                        Token::Arrow => {
                            self.eat();
                            break self.parse_type().unwrap_or(Type::Void);
                        }
                        Token::Comma | Token::Equal => {
                            break Type::Void;
                        }
                        token => {
                            error!(
                                self,
                                "Function type signature contains non-type {:?}", token
                            );
                            return Err(());
                        }
                    }
                };
                let f = Type::Function(params, Box::new(return_type));
                Ok(f)
            }

            Token::LeftParen => {
                self.eat();
                let mut element = Vec::new();
                loop {
                    element.push(self.parse_type()?);
                    if self.peek() == Token::RightParen {
                        self.eat();
                        return Ok(Type::Tuple(element));
                    }
                    if !expect!(self, Token::Comma, "Expect comma efter element in tuple") {
                        return Err(());
                    }
                }
            }

            Token::LeftBracket => {
                self.eat();
                let ty = self.parse_type();
                expect!(self, Token::RightBracket, "Expected ']' after list type");
                return match ty {
                    Ok(ty) => Ok(Type::List(Box::new(ty))),
                    Err(_) => Err(()),
                };
            }

            Token::Identifier(x) => {
                self.eat();
                match x.as_str() {
                    "void" => Ok(Type::Void),
                    "int" => Ok(Type::Int),
                    "float" => Ok(Type::Float),
                    "bool" => Ok(Type::Bool),
                    "str" => Ok(Type::String),
                    x => {
                        let blob = self.find_constant(x);
                        if let Value::Blob(blob) = &self.constants[blob] {
                            Ok(Type::Instance(Rc::clone(blob)))
                        } else {
                            // TODO(ed): This is kinda bad. If the type cannot
                            // be found it tries to infer it during runtime
                            // and doesn't verify it.
                            Ok(Type::Unknown)
                        }
                    }
                }
            }
            _ => Err(()),
        }
    }

    fn blob_statement(&mut self, _block: &mut Block) {
        let name = if let Token::Identifier(name) = self.eat() {
            name
        } else {
            error!(self, "Expected identifier after 'blob'");
            return;
        };
        expect!(
            self,
            Token::ColonColon,
            "Expected '::' when declaring a blob"
        );
        expect!(self, Token::Blob, "Expected 'blob' when declaring a blob");

        expect!(self, Token::LeftBrace, "Expected 'blob' body. AKA '{{'");

        let mut blob = Blob::new(self.new_blob_id(), &name);
        loop {
            if matches!(self.peek(), Token::EOF | Token::RightBrace) {
                break;
            }
            if matches!(self.peek(), Token::Newline) {
                self.eat();
                continue;
            }

            let name = if let Token::Identifier(name) = self.eat() {
                name
            } else {
                error!(self, "Expected identifier for field");
                continue;
            };

            expect!(self, Token::Colon, "Expected ':' after field name");

            let ty = if let Ok(ty) = self.parse_type() {
                ty
            } else {
                error!(self, "Failed to parse blob-field type");
                continue;
            };

            if let Err(_) = blob.add_field(&name, ty) {
                error!(
                    self,
                    "A field named '{}' is defined twice for '{}'", name, blob.name
                );
            }
        }

        expect!(self, Token::RightBrace, "Expected '}}' after 'blob' body");

        let blob = Value::Blob(Rc::new(blob));
        self.named_constant(name, blob);
    }

    fn access_dotted(&mut self, block: &mut Block) {
        let name = match self.peek() {
            Token::Identifier(name) => name,
            _ => unreachable!(),
        };
        if let Some(_) = self.find_namespace(&name) {
            self.expression(block);
        } else {
            if rest_of_line_contains!(
                self,
                Token::Equal
                    | Token::PlusEqual
                    | Token::MinusEqual
                    | Token::StarEqual
                    | Token::SlashEqual
            ) {
                self.blob_field(block)
            } else {
                self.expression(block)
            }
        }
    }

    //TODO rename
    fn blob_field(&mut self, block: &mut Block) {
        let name = match self.eat() {
            Token::Identifier(name) => name,
            _ => unreachable!(),
        };

        if let Some(var) = self.find_variable(&name) {
            self.mark_read(self.frames().len() - 1, &var);
            if var.upvalue {
                add_op(self, block, Op::ReadUpvalue(var.slot));
            } else {
                add_op(self, block, Op::ReadLocal(var.slot));
            }
            loop {
                match self.peek() {
                    Token::Dot => {
                        self.eat();
                        let field = if let Token::Identifier(field) = self.eat() {
                            String::from(field)
                        } else {
                            error!(self, "Expected fieldname after '.'");
                            return;
                        };

                        let field = self.intern_string(field);
                        let op = match self.peek() {
                            Token::Equal => {
                                self.eat();
                                self.expression(block);
                                add_op(self, block, Op::Set(field));
                                return;
                            }

                            Token::PlusEqual => Op::Add,
                            Token::MinusEqual => Op::Sub,
                            Token::StarEqual => Op::Mul,
                            Token::SlashEqual => Op::Div,

                            _ => {
                                add_op(self, block, Op::Get(field));
                                continue;
                            }
                        };
                        add_op(self, block, Op::Copy(1));
                        add_op(self, block, Op::Get(field));
                        self.eat();
                        self.expression(block);
                        add_op(self, block, op);
                        add_op(self, block, Op::Set(field));
                        return;
                    }
                    Token::LeftBracket => {
                        self.eat();
                        self.expression(block);
                        expect!(self, Token::RightBracket, "Expected ']' after indexing");

                        let op = match self.peek() {
                            Token::Equal => {
                                self.eat();
                                self.expression(block);
                                add_op(self, block, Op::AssignIndex);
                                return;
                            }

                            Token::PlusEqual => Op::Add,
                            Token::MinusEqual => Op::Sub,
                            Token::StarEqual => Op::Mul,
                            Token::SlashEqual => Op::Div,

                            _ => {
                                add_op(self, block, Op::GetIndex);
                                continue;
                            }
                        };

                        add_op(self, block, Op::Copy(2));
                        add_op(self, block, Op::GetIndex);
                        self.eat();
                        self.expression(block);
                        add_op(self, block, op);
                        add_op(self, block, Op::AssignIndex);
                        return;
                    }
                    Token::Newline => {
                        return;
                    }
                    _ => {
                        if !self.call_maybe(block) {
                            error!(self, "Unexpected token when parsing blob-field");
                            return;
                        }
                    }
                }
            }
        } else {
            error!(self, "Cannot find variable '{}'", name);
            return;
        }
    }

    fn outer_statement(&mut self, block: &mut Block) {
        self.clear_panic();
        match self.peek_four() {
            (Token::Identifier(name), Token::ColonEqual, ..) => {
                self.eat();
                self.eat();
                self.definition_statement(&name, Type::Unknown, block);
            }

            (Token::Identifier(_), Token::ColonColon, Token::Blob, ..) => {
                self.blob_statement(block);
            }

            (Token::Identifier(name), Token::ColonColon, ..) => {
                self.eat();
                self.eat();
                self.constant_statement(&name, Type::Unknown, block);
            }

            (Token::Identifier(name), Token::Colon, ..) => {
                self.eat();
                self.eat();
                if let Ok(typ) = self.parse_type() {
                    expect!(self, Token::Equal, "Expected assignment");
                    self.definition_statement(&name, typ, block);
                } else {
                    error!(self, "Expected type found '{:?}'", self.peek());
                }
            }

            (Token::Newline, ..) => {}

            (a, b, c, d) => {
                error!(
                    self,
                    "Unknown outer token sequence: {:?} {:?} {:?} {:?}", a, b, c, d
                )
            }
        }
    }

    fn statement(&mut self, block: &mut Block) {
        self.clear_panic();

        match self.peek_four() {
            (Token::Print, ..) => {
                self.eat();
                self.expression(block);
                add_op(self, block, Op::Print);
            }

            (Token::Identifier(_), Token::Equal, ..)
            | (Token::Identifier(_), Token::PlusEqual, ..)
            | (Token::Identifier(_), Token::MinusEqual, ..)
            | (Token::Identifier(_), Token::SlashEqual, ..)
            | (Token::Identifier(_), Token::StarEqual, ..) => {
                self.assign(block);
            }

            (Token::Identifier(_), Token::Dot, ..) => {
                self.access_dotted(block);
            }

            (Token::Yield, ..) => {
                self.eat();
                add_op(self, block, Op::Yield);
            }

            (Token::Identifier(name), Token::ColonEqual, ..) => {
                self.eat();
                self.eat();
                self.definition_statement(&name, Type::Unknown, block);
            }

            (Token::Identifier(name), Token::ColonColon, ..) => {
                self.eat();
                self.eat();
                self.constant_statement(&name, Type::Unknown, block);
            }

            (Token::Identifier(name), Token::Colon, ..) => {
                self.eat();
                self.eat();
                if let Ok(typ) = self.parse_type() {
                    expect!(self, Token::Equal, "Expected assignment");
                    self.definition_statement(&name, typ, block);
                } else {
                    error!(self, "Expected type found '{:?}'", self.peek());
                }
            }

            (Token::If, ..) => {
                self.if_statment(block);
            }

            (Token::For, ..) => {
                self.for_loop(block);
            }

            (Token::Break, ..) => {
                self.eat();
                let addr = add_op(self, block, Op::Illegal);
                let stack_size = self.frame().stack.len();
                if self.frame_mut().add_break(addr, stack_size).is_err() {
                    error!(self, "Cannot place 'break' outside of loop");
                }
            }

            (Token::Continue, ..) => {
                self.eat();
                let addr = add_op(self, block, Op::Illegal);
                let stack_size = self.frame().stack.len();
                if self.frame_mut().add_continue(addr, stack_size).is_err() {
                    error!(self, "Cannot place 'continue' outside of loop");
                }
            }

            (Token::Ret, ..) => {
                self.eat();
                if self.peek() == Token::Newline {
                    self.eat();
                    let nil = self.add_constant(Value::Nil);
                    add_op(self, block, Op::Constant(nil));
                } else {
                    self.expression(block);
                }
                add_op(self, block, Op::Return);
            }

            (Token::Unreachable, ..) => {
                self.eat();
                add_op(self, block, Op::Unreachable);
            }

            (Token::LeftBrace, ..) => {
                self.scope(block);
            }

            (Token::Newline, ..) => {}

            _ => {
                self.expression(block);
                add_op(self, block, Op::Pop);
            }
        }
    }

    pub(crate) fn compile(
        &mut self,
        name: &str,
        file: &Path,
        functions: &[(String, RustFunction)],
    ) -> Result<Prog, Vec<Error>> {
        let main = Variable::new("/preamble", false, Type::Void);
        let slot = self.define(main).unwrap();
        self.frame_mut().stack[slot].read = true;

        for section in 0..self.sections.len() {
            self.init_section(section);
            let section = &mut self.sections[section];
            match (
                section.tokens.get(0),
                section.tokens.get(1),
                section.tokens.get(2),
            ) {
                (Some((Token::Use, _)), Some((Token::Identifier(name), _)), ..) => {
                    let path = path_to_module(file, &name);
                    let name = name.to_string();
                    self.add_namespace(name, path);
                }

                (
                    Some((Token::Identifier(name), _)),
                    Some((Token::ColonColon, _)),
                    Some((Token::Fn, _)),
                ) => {
                    let name = name.to_string();
                    self.forward_constant(name);
                }

                (
                    Some((Token::Identifier(name), _)),
                    Some((Token::ColonColon, _)),
                    Some((Token::Blob, _)),
                ) => {
                    let name = name.to_string();
                    self.forward_constant(name);
                }

                (Some((Token::Identifier(name), _)), Some((Token::Colon, _)), ..) => {
                    let name = name.to_string();
                    self.eat();
                    self.eat();
                    if let Ok(ty) = self.parse_type() {
                        let is_mut = self.peek() == Token::Equal;
                        let var = Variable::new(&name, is_mut, ty);
                        let _ = self.define(var).unwrap();
                    } else {
                        error!(self, "Failed to parse type global '{}'", name);
                    }
                }

                (Some((Token::Identifier(name), _)), Some((Token::ColonColon, _)), ..) => {
                    let var = Variable::new(name, false, Type::Unknown);
                    let _ = self.define(var).unwrap();
                }

                (Some((Token::Identifier(name), _)), Some((Token::ColonEqual, _)), ..) => {
                    let var = Variable::new(name, true, Type::Unknown);
                    let _ = self.define(var).unwrap();
                }

                (None, ..) => {}

                (a, b, c) => {
                    section.faulty = true;
                    error!(self, "Unknown outer token sequence: {:?} {:?} {:?}. Expected 'use', function, blob or variable", a, b, c);
                }
            }
        }

        self.functions = functions
            .to_vec()
            .into_iter()
            .enumerate()
            .map(|(i, (s, f))| (s, (i, f)))
            .collect();
        let mut block = Block::new(name, file);
        for section in 0..self.sections.len() {
            self.init_section(section);
            if self.sections[section].faulty {
                continue;
            }
            while !matches!(self.peek(), Token::EOF | Token::Use) {
                self.outer_statement(&mut block);
                expect!(
                    self,
                    Token::Newline | Token::EOF,
                    "Expect newline or EOF after expression"
                );
            }
        }
        block.ty = Type::Function(Vec::new(), Box::new(Type::Void));

        if self.names().len() != 0 {
            let errors: Vec<_> = self
                .names()
                .iter()
                .filter_map(|(name, kind)| {
                    if let Name::Unknown(_, line) = kind {
                        Some((
                            ErrorKind::SyntaxError(*line, Token::Identifier(name.clone())),
                            *line,
                            format!("Usage of undefined value: '{}'", name,),
                        ))
                    } else {
                        None
                    }
                })
                .collect();
            for (e, l, m) in errors.iter() {
                self.error_on_line(e.clone(), *l, Some(m.clone()));
            }
        }

        self.init_section(0);
        let constant = self.find_constant("start");
        add_op(self, &mut block, Op::Constant(constant));
        add_op(self, &mut block, Op::Call(0));

        let tmp = self.add_constant(Value::Nil);
        add_op(self, &mut block, Op::Constant(tmp));
        add_op(self, &mut block, Op::Return);

        for var in self.frames_mut().pop().unwrap().stack.iter().skip(1) {
            if !(var.read || var.upvalue) {
                let e = ErrorKind::SyntaxError(var.line, Token::Identifier(var.name.clone()));
                let m = format!("Unused value '{}'", var.name);
                self.error_on_line(e, var.line, Some(m));
            }
            self.panic = false;
        }

        self.blocks.insert(0, Rc::new(RefCell::new(block)));

        if self.errors.is_empty() {
            Ok(Prog {
                blocks: self.blocks.clone(),
                functions: functions.iter().map(|(_, f)| *f).collect(),
                constants: self.constants.clone(),
                strings: self.strings.clone(),
            })
        } else {
            Err(self.errors.clone())
        }
    }
}<|MERGE_RESOLUTION|>--- conflicted
+++ resolved
@@ -3,14 +3,10 @@
 use std::path::{Path, PathBuf};
 use std::rc::Rc;
 
-<<<<<<< HEAD
-use crate::{Blob, Block, Next, Op, Prog, RustFunction, Type, Value, path_to_module};
-=======
->>>>>>> 855e7848
 use crate::error::{Error, ErrorKind};
 use crate::sectionizer::Section;
 use crate::tokenizer::Token;
-use crate::{path_to_module, Blob, Block, Op, Prog, RustFunction, Type, Value};
+use crate::{path_to_module, Blob, Block, Next, Op, Prog, RustFunction, Type, Value};
 
 macro_rules! error {
     ($thing:expr, $( $msg:expr ),* ) => {
