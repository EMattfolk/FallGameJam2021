use std::cell::RefCell;
use std::collections::{hash_map::Entry, HashMap, HashSet};
use std::path::{Path, PathBuf};

use crate::error::Error;
use crate::rc::Rc;
use crate::sectionizer::Section;
use crate::tokenizer::Token;
use crate::{path_to_module, Blob, Block, Next, Op, Prog, RustFunction, Type, Value};

macro_rules! syntax_error {
    ($thing:expr, $( $msg:expr ),* ) => {
        {
            let msg = format!($( $msg ),*).into();
            let err = Error::SyntaxError {
                file: $thing.current_file().into(),
                line: $thing.line(),
                token: $thing.peek(),
                message: Some(msg),
            };
            $thing.error(err);
        }
    };
}

macro_rules! expect {
    ($thing:expr, $exp_head:pat $( | $exp_rest:pat ),* , $( $msg:expr ),*) => {
        match $thing.peek() {
            $exp_head $( | $exp_rest )* => { $thing.eat(); true },
            _ => { syntax_error!($thing, $( $msg ),*); false } ,
        }
    };
}

macro_rules! rest_of_line_contains {
    ($compiler:expr, $head:pat $( | $tail:pat )* ) => {
        {
            let mut i = 0;
            while match $compiler.peek_at(i) {
                Token::Newline | Token::EOF => false,
                $head $( | $tail )* => false,
                _ => true,
            } {
                i += 1;
            }
            matches!($compiler.peek_at(i), $head $( | $tail )*)
        }
    }
}

macro_rules! push_frame {
    ($compiler:expr, $block:expr, $code:tt) => {
        {
            $compiler.frames_mut().push(Frame::new());

            // Return value stored as a variable
            let mut var = Variable::new("/frame", true, Type::Unknown);
            var.read = true;
            $compiler.define(var).unwrap();

            $code

            let frame = $compiler.frames_mut().pop().unwrap();
            // 0-th slot is the function itself.
            for var in frame.stack.iter().skip(1) {
                if !(var.read || var.upvalue) {
                    $compiler.error(Error::SyntaxError {
                        file: $compiler.current_file().into(),
                        line: var.line,
                        token: Token::Identifier(var.name.clone()),
                        message: Some(format!("Unused value '{}'", var.name)),
                    });
                }
                $compiler.panic = false;
            }
            // The 0th slot is the return value, which is passed out
            // from functions, and should not be popped.
            0
        }
    };
}

macro_rules! push_scope {
    ($compiler:expr, $block:expr, $code:tt) => {
        let ss = $compiler.stack().len();
        $compiler.frame_mut().scope += 1;

        $code;

        $compiler.frame_mut().scope -= 1;

        let mut errors = Vec::new();
        for var in $compiler.frame().stack.iter().skip(ss).rev() {
            if !(var.read || var.upvalue) {
                errors.push(Error::SyntaxError {
                    file: $compiler.current_file().into(),
                    line: var.line,
                    token: Token::Identifier(var.name.clone()),
                    message: Some(format!("Unused value '{}'", var.name)),
                });
            }
            if var.captured {
                add_op($compiler, $block, Op::PopUpvalue);
            } else {
                add_op($compiler, $block, Op::Pop);
            }
        }

        errors.into_iter().for_each(|e| $compiler.error(e));
        $compiler.stack_mut().truncate(ss);
    };
}

/// The precedence of an operator.
<<<<<<< HEAD
///
/// A higher precedence means that something should be more tightly bound. For
/// example, multiplication has higher precedence than addition and as such is
/// evaluated first.
///
/// Prec-variants can be compared to each other. A proc-macro ensures that the
/// comparison follows the ordering here such that
/// `prec_i < prec_j` for all `j > i`.
=======
/// 
/// A higher precedence means that something should be more tightly bound. For
/// example, multiplication has higher precedence than addition and as such is
/// evaluated first.
/// 
/// Prec-variants can be compared to each other. A proc-macro ensures that the
/// order here is what is compared.
>>>>>>> 70e7b593
#[derive(sylt_macro::Next, PartialEq, PartialOrd, Clone, Copy, Debug)]
pub enum Prec {
    No,
    Assert,
    BoolOr,
    BoolAnd,
    Comp,
    Term,
    Factor,
    Index,
    Arrow,
}

#[derive(Clone, Debug)]
struct Variable {
    name: String,
    typ: Type,
    scope: usize,
    slot: usize,
    line: usize,

    outer_slot: usize,
    outer_upvalue: bool,

    global: bool,

    active: bool,
    upvalue: bool,
    captured: bool,
    mutable: bool,
    read: bool,
}

impl Variable {
    fn new(name: &str, mutable: bool, typ: Type) -> Self {
        Self {
            name: String::from(name),
            typ,
            scope: 0,
            slot: 0,
            line: 0,

            outer_slot: 0,
            outer_upvalue: false,

            global: false,

            active: false,
            upvalue: false,
            captured: false,
            mutable,
            read: false,
        }
    }
}

#[derive(Debug)]
enum LoopOp {
    Continue,
    Break,
}

#[derive(Debug)]
struct Frame {
    loops: Vec<Vec<(usize, usize, LoopOp)>>,
    stack: Vec<Variable>,
    upvalues: Vec<Variable>,
    scope: usize,
}

impl Frame {
    fn new() -> Self {
        Self {
            loops: Vec::new(),
            stack: Vec::new(),
            upvalues: Vec::new(),
            scope: 0,
        }
    }

    fn push_loop(&mut self) {
        self.loops.push(Vec::new());
    }

    fn pop_loop(&mut self, block: &mut Block, stacktarget: usize, start: usize, end: usize) {
        // Compiler error if this fails
        for (addr, stacksize, op) in self.loops.pop().unwrap().iter() {
            let to_pop = stacksize - stacktarget;
            let op = match op {
                LoopOp::Continue => Op::JmpNPop(start, to_pop),
                LoopOp::Break => Op::JmpNPop(end, to_pop),
            };
            block.patch(op, *addr);
        }
    }

    fn add_continue(&mut self, addr: usize, stacksize: usize) -> Result<(), ()> {
        if let Some(top) = self.loops.last_mut() {
            top.push((addr, stacksize, LoopOp::Continue));
            Ok(())
        } else {
            Err(())
        }
    }

    fn add_break(&mut self, addr: usize, stacksize: usize) -> Result<(), ()> {
        if let Some(top) = self.loops.last_mut() {
            top.push((addr, stacksize, LoopOp::Break));
            Ok(())
        } else {
            Err(())
        }
    }

    fn find_local(&self, name: &str) -> Option<Variable> {
        for var in self.stack.iter().rev() {
            if var.name == name && var.active {
                return Some(var.clone());
            }
        }
        None
    }

    fn find_upvalue(&self, name: &str) -> Option<Variable> {
        for var in self.upvalues.iter().rev() {
            if var.name == name && var.active {
                return Some(var.clone());
            }
        }
        None
    }

    fn add_upvalue(&mut self, variable: Variable) -> Variable {
        let new_variable = Variable {
            outer_upvalue: variable.upvalue,
            outer_slot: variable.slot,
            slot: self.upvalues.len(),
            active: true,
            upvalue: true,
            ..variable
        };
        self.upvalues.push(new_variable.clone());
        new_variable
    }
}

type Namespace = HashMap<String, Name>;

#[derive(Debug)]
struct CompilerContext {
    frames: Vec<Frame>,
    namespace: Namespace,
}

impl CompilerContext {
    fn new() -> Self {
        Self {
            frames: vec![Frame::new()],
            namespace: Namespace::new(),
        }
    }
}

#[derive(Debug, Clone)]
enum Name {
    Slot(usize, usize),
    Unknown(usize, usize),
    Namespace(PathBuf),
}

pub(crate) struct Compiler {
    current_token: usize,
    current_section: usize,

    sections: Vec<Section>,
    contextes: HashMap<PathBuf, CompilerContext>,
    globals: Vec<Variable>,
    blobs: Vec<Blob>,

    panic: bool,
    errors: Vec<Error>,

    blocks: Vec<Rc<RefCell<Block>>>,
    blob_id: usize,

    functions: HashMap<String, (usize, RustFunction)>,

    strings: Vec<String>,

    constants: Vec<Value>,
    values: HashMap<Value, usize>,
}

/// Helper function for adding operations to the given block.
fn add_op(compiler: &Compiler, block: &mut Block, op: Op) -> usize {
    block.add(op, compiler.line())
}

impl Compiler {
    pub(crate) fn new(sections: Vec<Section>) -> Self {
        let contextes = sections
            .iter()
            .map(|section| (section.path.to_path_buf(), CompilerContext::new()))
            .collect();

        Self {
            current_token: 0,
            current_section: 0,
            sections,

            globals: Vec::new(),
            blobs: Vec::new(),

            contextes,

            panic: false,
            errors: vec![],

            blocks: Vec::new(),
            blob_id: 0,

            functions: HashMap::new(),

            strings: Vec::new(),

            constants: vec![],
            values: HashMap::new(),
        }
    }

    fn new_blob_id(&mut self) -> usize {
        let id = self.blob_id;
        self.blob_id += 1;
        id
    }

    fn add_namespace(&mut self, name: String, path: PathBuf) {
        match self.names_mut().entry(name.clone()) {
            Entry::Vacant(v) => {
                v.insert(Name::Namespace(path));
            }
            Entry::Occupied(_) => {
                syntax_error!(self, "Namespace {} already present", name);
            }
        }
    }

    fn add_constant(&mut self, value: Value) -> usize {
        if matches!(
            value,
            Value::Float(_)
                | Value::Int(_)
                | Value::Bool(_)
                | Value::String(_)
                | Value::Tuple(_)
                | Value::Nil
        ) {
            let entry = self.values.entry(value.clone());
            if let Entry::Occupied(entry) = entry {
                *entry.get()
            } else {
                let slot = self.constants.len();
                self.constants.push(value);
                entry.or_insert(slot);
                slot
            }
        } else {
            self.constants.push(value);
            self.constants.len() - 1
        }
    }

    fn intern_string(&mut self, string: String) -> usize {
        self.strings.push(string);
        self.strings.len() - 1
    }

    fn section(&self) -> &Section {
        &self.sections[self.current_section]
    }

    fn current_file(&self) -> &Path {
        &self.section().path
    }

    fn current_context(&self) -> &CompilerContext {
        self.contextes.get(self.current_file()).unwrap()
    }

    fn current_context_mut(&mut self) -> &mut CompilerContext {
        let file = self.current_file().to_path_buf();
        self.contextes.get_mut(&file).unwrap()
    }

    fn frame(&self) -> &Frame {
        self.current_context().frames.last().unwrap()
    }

    fn frame_mut(&mut self) -> &mut Frame {
        self.current_context_mut().frames.last_mut().unwrap()
    }

    fn frames(&self) -> &[Frame] {
        &self.current_context().frames
    }

    fn frames_mut(&mut self) -> &mut Vec<Frame> {
        &mut self.current_context_mut().frames
    }

    fn names(&self) -> &Namespace {
        &self.current_context().namespace
    }

    fn names_mut(&mut self) -> &mut Namespace {
        &mut self.current_context_mut().namespace
    }

    fn find_global(&self, name: &str) -> Option<Variable> {
        for var in self.globals.iter().rev() {
            if var.name == name && var.active {
                return Some(var.clone());
            }
        }
        None
    }

    /// Marks a variable as read. Also marks upvalues.
    fn mark_read(&mut self, frame_id: usize, var: &Variable) {
        // Early out
        if var.read || var.global {
            return;
        }

        match self.frames()[frame_id].upvalues.get(var.slot) {
            Some(up) if up.name == var.name => {
                let mut inner_var = self.frames()[frame_id].upvalues[var.slot].clone();
                inner_var.slot = inner_var.outer_slot;
                self.mark_read(frame_id - 1, &inner_var);
                self.frames_mut()[frame_id].upvalues[var.slot].read = true;
            }
            _ => {
                self.frames_mut()[frame_id].stack[var.slot].read = true;
            }
        }
    }

    fn stack(&self) -> &[Variable] {
        &self.frame().stack.as_ref()
    }

    fn stack_mut(&mut self) -> &mut Vec<Variable> {
        &mut self.frame_mut().stack
    }

    /// Used to recover from a panic so the rest of the code can be parsed.
    fn clear_panic(&mut self) {
        if self.panic {
            self.panic = false;

            while !matches!(self.peek(), Token::EOF | Token::Newline)  {
                self.eat();
            }
            self.eat();
        }
    }

    fn error(&mut self, error: Error) {
        if self.panic {
            return;
        }
        self.panic = true;
        self.errors.push(error);
    }

    fn init_section(&mut self, section: usize) {
        self.current_token = 0;
        self.current_section = section;
    }

    fn peek(&self) -> Token {
        self.peek_at(0)
    }

    fn peek_at(&self, at: usize) -> Token {
        if self.section().tokens.len() <= self.current_token + at {
            crate::tokenizer::Token::EOF
        } else {
            self.section().tokens[self.current_token + at].0.clone()
        }
    }

    // TODO(ed): Const generics
    fn peek_four(&self) -> (Token, Token, Token, Token) {
        (
            self.peek_at(0),
            self.peek_at(1),
            self.peek_at(2),
            self.peek_at(3),
        )
    }

    fn eat(&mut self) -> Token {
        let t = self.peek();
        self.current_token += 1;
        if let Token::GitConflictBegin = t {
            self.current_token -= 1;
            let start = self.line();
            self.current_token += 1;
            while !matches!(self.eat(), Token::GitConflictEnd) {}
            self.panic = false;
            self.error(Error::GitConflictError {
                file: self.current_file().into(),
                start,
                end: self.line(),
            });
            self.panic = true;
        }
        t
    }

    /// The line of the current token.
    fn line(&self) -> usize {
        if self.section().tokens.is_empty() {
            0
        } else {
            self.section().tokens
                [std::cmp::min(self.current_token, self.section().tokens.len() - 1)]
            .1
        }
    }

    fn precedence(&self, token: Token) -> Prec {
        match token {
            Token::LeftBracket => Prec::Index,

            Token::Star | Token::Slash => Prec::Factor,

            Token::Minus | Token::Plus => Prec::Term,

            Token::EqualEqual
            | Token::Greater
            | Token::GreaterEqual
            | Token::Less
            | Token::LessEqual
            | Token::NotEqual => Prec::Comp,

            Token::And => Prec::BoolAnd,
            Token::Or => Prec::BoolOr,

            Token::AssertEqual => Prec::Assert,

            _ => Prec::No,
        }
    }

    fn prefix(&mut self, token: Token, block: &mut Block) -> bool {
        match token {
            Token::Identifier(_) => self.variable_expression(block),
            Token::LeftParen => self.grouping_or_tuple(block),
            Token::Minus => self.unary(block),
            Token::LeftBracket => self.list(block),
            Token::LeftBrace => self.set_or_dict(block),

            Token::Float(_) | Token::Int(_) | Token::Bool(_) | Token::String(_) | Token::Nil => {
                self.value(block)
            }

            Token::Bang => self.unary(block),

            _ => {
                return false;
            }
        }
        true
    }

    fn infix(&mut self, token: Token, block: &mut Block) -> bool {
        match token {
            Token::Minus
            | Token::Plus
            | Token::Slash
            | Token::Star
            | Token::AssertEqual
            | Token::EqualEqual
            | Token::Greater
            | Token::GreaterEqual
            | Token::Less
            | Token::LessEqual
            | Token::NotEqual => self.binary(block),

            Token::In => self.contains(block),

            Token::And | Token::Or => self.binary_bool(block),

            _ => {
                return false;
            }
        }
        true
    }

    fn value(&mut self, block: &mut Block) {
        let value = match self.eat() {
            Token::Float(f) => Value::Float(f),
            Token::Int(i) => Value::Int(i),
            Token::Bool(b) => Value::Bool(b),
            Token::Nil => Value::Nil,
            Token::String(s) => Value::String(Rc::from(s)),
            _ => {
                syntax_error!(self, "Cannot parse value");
                Value::Bool(false)
            }
        };
        let constant = self.add_constant(value);
        add_op(self, block, Op::Constant(constant));
    }

    fn list(&mut self, block: &mut Block) {
        expect!(self, Token::LeftBracket, "Expected '[' at start of list");
        let mut num_args = 0;
        loop {
            match self.peek() {
                Token::RightBracket | Token::EOF => {
                    break;
                }
                Token::Newline => {
                    self.eat();
                }
                Token::Comma => {
                    syntax_error!(self, "Lists must begin with an element or ']'");
                    return;
                }
                _ => {
                    self.expression(block);
                    num_args += 1;
                    match self.peek() {
                        Token::Comma => {
                            self.eat();
                        }
                        Token::RightBracket => {}
                        _ => {
                            syntax_error!(self, "Expected ',' or ']' after list element");
                            return;
                        }
                    }
                }
            }
        }
        expect!(self, Token::RightBracket, "Expected ']' after list");
        add_op(self, block, Op::List(num_args));
    }

    fn set_or_dict(&mut self, block: &mut Block) {
        expect!(
            self,
            Token::LeftBrace,
            "Expected '{{' for set or dict"
        );

        let mut is_dict: Option<bool> = None;
        let mut num_args = 0;
        loop {
            match self.peek() {
                Token::RightBrace => {
                    if is_dict.is_none() {
                        is_dict = Some(false);
                    }
                    break;
                }

                Token::Colon => {
                    if is_dict.is_none() {
                        is_dict = Some(true);
                    } else {
                        syntax_error!(self, "Unexpected ':' in set");
                    }
                    self.eat();
                    break;
                }

                Token::EOF => {
                    break;
                }
                Token::Newline => {
                    self.eat();
                }
                _ => {
                    self.expression(block);
                    num_args += 1;
                    // TODO(ed): Someone who's more awake might
                    // be able to fix this.
                    match is_dict {
                        Some(false) => match self.peek() {
                            Token::Comma => {
                                self.eat();
                            }
                            Token::RightBrace => {}
                            _ => {
                                syntax_error!(self, "Expected ',' or '}}' after set element");
                            }
                        },
                        Some(true) => {
                            expect!(self, Token::Colon, "Expected ':' after dict element");
                            self.expression(block);
                            match self.peek() {
                                Token::Comma => {
                                    self.eat();
                                }
                                Token::RightBrace => {}
                                _ => {
                                    syntax_error!(self, "Expected ',' or '}}' after set element");
                                }
                            }
                        }
                        None => match self.peek() {
                            Token::Comma => {
                                is_dict = Some(false);
                                self.eat();
                            }
                            Token::RightBrace => {
                                is_dict = Some(false);
                            }
                            Token::Colon => {
                                is_dict = Some(true);
                                expect!(self, Token::Colon, "Expected ':' after dict element");
                                self.expression(block);
                                match self.peek() {
                                    Token::Comma => {
                                        self.eat();
                                    }
                                    Token::RightBrace => {}
                                    _ => {
                                        syntax_error!(self, "Expected ',' or '}}' after set element");
                                    }
                                }
                            }
                            _ => {
                                syntax_error!(self, "Expected ',' ':' or '}}' after element");
                                return;
                            }
                        },
                    }
                }
            }
        }

        expect!(
            self,
            Token::RightBrace,
            "Expected '}}' after set or dict"
        );
        match is_dict {
            Some(true) => {
                add_op(self, block, Op::Dict(num_args * 2));
            }
            Some(false) => {
                add_op(self, block, Op::Set(num_args));
            }
            None => syntax_error!(self, "Don't know if set or dict"),
        }
    }

    fn grouping_or_tuple(&mut self, block: &mut Block) {
        expect!(
            self,
            Token::LeftParen,
            "Expected '(' for grouping or tuple."
        );

        let mut num_args = 0;
        let trailing_comma = loop {
            match self.peek() {
                Token::RightParen | Token::EOF => {
                    break false;
                }
                Token::Newline => {
                    self.eat();
                }
                _ => {
                    self.expression(block);
                    num_args += 1;
                    match self.peek() {
                        Token::Comma => {
                            self.eat();
                            if matches!(self.peek(), Token::RightParen) {
                                break true;
                            }
                        }
                        Token::RightParen => {}
                        _ => {
                            syntax_error!(self, "Expected ',' or ')' after tuple element");
                            return;
                        }
                    }
                }
            }
        };
        if trailing_comma || num_args != 1 {
            add_op(self, block, Op::Tuple(num_args));
        }
        expect!(self, Token::RightParen, "Expected ')' after tuple");
    }

    fn unary(&mut self, block: &mut Block) {
        let op = match self.eat() {
            Token::Minus => Op::Neg,
            Token::Bang => Op::Not,
            _ => {
                syntax_error!(self, "Invalid unary operator");
                Op::Neg
            }
        };
        self.parse_precedence(block, Prec::Factor);
        add_op(self, block, op);
    }

    fn contains(&mut self, block: &mut Block) {
        expect!(self, Token::In, "Expected 'in' at start of contains");
        self.parse_precedence(block, Prec::Index);
        add_op(self, block, Op::Contains);
    }

    fn binary_bool(&mut self, block: &mut Block) {
        let op = self.eat();

        // TODO(ed): If JmpFalseNoPeek would be made, we could
        // save some instructions and clones.
        match op {
            Token::And => {
                add_op(self, block, Op::Copy(1));
                let jump = add_op(self, block, Op::Illegal);
                add_op(self, block, Op::Pop);

                self.parse_precedence(block, self.precedence(op).next());

                block.patch(Op::JmpFalse(block.curr()), jump);
            }

            Token::Or => {
                add_op(self, block, Op::Copy(1));
                let skip = add_op(self, block, Op::Illegal);
                let jump = add_op(self, block, Op::Illegal);

                block.patch(Op::JmpFalse(block.curr()), skip);
                add_op(self, block, Op::Pop);

                self.parse_precedence(block, self.precedence(op).next());

                block.patch(Op::Jmp(block.curr()), jump);
            }

            _ => {
                syntax_error!(self, "Illegal operator");
            }
        }
    }

    fn binary(&mut self, block: &mut Block) {
        let op = self.eat();

        self.parse_precedence(block, self.precedence(op.clone()).next());

        let op: &[Op] = match op {
            Token::Plus => &[Op::Add],
            Token::Minus => &[Op::Sub],
            Token::Star => &[Op::Mul],
            Token::Slash => &[Op::Div],
            Token::AssertEqual => &[Op::Equal, Op::Assert],
            Token::EqualEqual => &[Op::Equal],
            Token::Less => &[Op::Less],
            Token::Greater => &[Op::Greater],
            Token::NotEqual => &[Op::Equal, Op::Not],
            Token::LessEqual => &[Op::Greater, Op::Not],
            Token::GreaterEqual => &[Op::Less, Op::Not],
            _ => {
                syntax_error!(self, "Illegal operator");
                &[]
            }
        };
        block.add_from(op, self.line());
    }

    /// Entry point for all expression parsing.
    fn expression(&mut self, block: &mut Block) {
        match self.peek_four() {
            (Token::Fn, ..) => {
                self.function(block, None);
            }
            _ => self.parse_precedence(block, Prec::No),
        }
    }

    fn parse_precedence(&mut self, block: &mut Block, precedence: Prec) {
        if !self.prefix(self.peek(), block) {
            syntax_error!(self, "Invalid expression");
        }

        while precedence <= self.precedence(self.peek()) {
            if !self.infix(self.peek(), block) {
                break;
            }
        }
    }

    fn find_namespace(&self, name: &str) -> Option<&Namespace> {
        match self.names().get(name) {
            Some(Name::Namespace(path)) => Some(&self.contextes.get(path).unwrap().namespace),
            _ => None,
        }
    }

    fn find_and_capture_variable<'i, I>(name: &str, mut iterator: I) -> Option<Variable>
    where
        I: Iterator<Item = &'i mut Frame>,
    {
        if let Some(frame) = iterator.next() {
            if let Some(res) = frame.find_local(name) {
                frame.stack[res.slot].captured = true;
                return Some(res);
            }
            if let Some(res) = frame.find_upvalue(name) {
                return Some(res);
            }

            if let Some(res) = Self::find_and_capture_variable(name, iterator) {
                return Some(frame.add_upvalue(res));
            }
        }
        None
    }

    fn find_extern_function(&self, name: &str) -> Option<usize> {
        self.functions.get(name).map(|(i, _)| *i)
    }

    fn find_variable(&mut self, name: &str) -> Option<Variable> {
        if let Some(res) = self.frame().find_local(name) {
            return Some(res);
        }

        if let Some(res) = self.frame().find_upvalue(name) {
            return Some(res);
        }

        if let Some(res) = self.find_global(name) {
            return Some(res);
        }

        Self::find_and_capture_variable(name, self.frames_mut().iter_mut().rev())
    }

    fn find_constant(&mut self, name: &str) -> usize {
        match self.names_mut().entry(name.to_string()) {
            Entry::Occupied(entry) => match entry.get() {
                Name::Slot(i, _) => {
                    return *i;
                }
                Name::Unknown(i, _) => {
                    return *i;
                }
                _ => {
                    syntax_error!(
                        self,
                        "Tried to find constant '{}' but it was a namespace", name
                    );
                    return 0;
                }
            },
            Entry::Vacant(_) => {}
        };

        let slot = self.add_constant(Value::Unknown);
        let line = self.line();
        self.names_mut()
            .insert(name.to_string(), Name::Unknown(slot, line));
        slot
    }

    fn named_constant(&mut self, name: String, value: Value) -> usize {
        let line = self.line();
        match self.names_mut().entry(name.clone()) {
            Entry::Occupied(mut entry) => {
                let slot = if let Name::Unknown(slot, _) = entry.get() {
                    *slot
                } else {
                    syntax_error!(self, "Constant named \"{}\" already has a value", name);
                    return 0;
                };
                entry.insert(Name::Slot(slot, line));
                self.constants[slot] = value;
                return slot;
            }
            Entry::Vacant(_) => {}
        }
        let slot = self.add_constant(value);
        self.names_mut().insert(name, Name::Slot(slot, line));
        slot
    }

    fn forward_constant(&mut self, name: String) -> usize {
        let line = self.line();
        let slot = self.add_constant(Value::Unknown);
        match self.names_mut().entry(name.clone()) {
            Entry::Occupied(_) => {
                syntax_error!(self, "Constant named \"{}\" already has a value", name);
                0
            }
            Entry::Vacant(entry) => {
                entry.insert(Name::Unknown(slot, line));
                slot
            }
        }
    }

    fn call_maybe(&mut self, block: &mut Block) -> bool {
        match self.peek_four() {
            (Token::Bang, Token::LeftBrace, ..) => {
                self.blob_initializer(block)
            }
            (Token::Bang, ..) | (Token::LeftParen, ..) => self.call(block),
            _ => { return false; }
        }
        return true;
    }

    fn blob_initializer(&mut self, block: &mut Block) {
        expect!(self, Token::Bang, "Expected '!' at start of blob initializer");
        expect!(self, Token::LeftBrace, "Expected '{{' at start of blob initializer");
        let mut num_fields = 0;
        loop {
            match self.peek() {
                Token::Newline | Token::Comma => {
                    self.eat();
                }
                Token::Identifier(field) => {
                    self.eat();
                    num_fields += 1;
                    let field = self.add_constant(Value::Field(field));
                    add_op(self, block, Op::Constant(field));
                    expect!(self, Token::Colon, "Expected ':' after field name");
                    self.expression(block);
                    if !matches!(self.peek(), Token::Newline | Token::Comma | Token::RightBrace) {
                        syntax_error!(self, "Trash at end of line");
                    }
                }
                Token::RightBrace => {
                    break;
                }
                _ => {
                    syntax_error!(self, "Expected field name in initializer");
                    break;
                }
            }
        }
        add_op(self, block, Op::Call(num_fields * 2));
        expect!(self, Token::RightBrace, "Expected '}}' after blob initializer");
    }

    fn call(&mut self, block: &mut Block) {
        let mut arity = 0;
        match self.peek() {
            Token::LeftParen => {
                self.eat();
                loop {
                    match self.peek() {
                        Token::EOF => {
                            syntax_error!(self, "Unexpected EOF in function call");
                            break;
                        }
                        Token::RightParen => {
                            self.eat();
                            break;
                        }
                        _ => {
                            self.expression(block);
                            arity += 1;
                            if !matches!(self.peek(), Token::RightParen) {
                                expect!(self, Token::Comma, "Expected ',' after argument");
                            }
                        }
                    }
                    if self.panic {
                        break;
                    }
                }
            }

            Token::Bang => {
                self.eat();
                loop {
                    match self.peek() {
                        Token::EOF => {
                            syntax_error!(self, "Unexpected EOF in function call");
                            break;
                        }
                        Token::Newline => {
                            break;
                        }
                        _ => {
                            self.expression(block);
                            arity += 1;
                            if matches!(self.peek(), Token::Comma) {
                                self.eat();
                            }
                        }
                    }
                    if self.panic {
                        break;
                    }
                }
            }

            _ => {
                syntax_error!(self, "Invalid function call. Expected '!' or '('");
            }
        }

        add_op(self, block, Op::Call(arity));
    }

    // TODO(ed): de-complexify
    fn function(&mut self, block: &mut Block, in_name: Option<&str>) {
        expect!(self, Token::Fn, "Expected 'fn' at start of function");

        let name = if let Some(name) = in_name {
            String::from(name)
        } else {
            format!("λ {}@{:03}", self.current_file().display(), self.line())
        };

        let mut args = Vec::new();
        let mut return_type = Type::Void;
        let mut function_block = Block::new(&name, self.current_file());

        let block_id = self.blocks.len();
        let temp_block = Block::new(&name, self.current_file());
        self.blocks.push(Rc::new(RefCell::new(temp_block)));

        let _ret = push_frame!(self, function_block, {
            loop {
                match self.peek() {
                    Token::Identifier(name) => {
                        self.eat();
                        expect!(self, Token::Colon, "Expected ':' after parameter name");
                        if let Ok(typ) = self.parse_type() {
                            args.push(typ.clone());
                            let mut var = Variable::new(&name, true, typ);
                            var.read = true;
                            if let Ok(slot) = self.define(var) {
                                self.stack_mut()[slot].active = true;
                            }
                        } else {
                            syntax_error!(self, "Failed to parse parameter type");
                        }
                        if !matches!(self.peek(), Token::Arrow | Token::LeftBrace) {
                            expect!(self, Token::Comma, "Expected ',' after parameter");
                        }
                    }
                    Token::LeftBrace => {
                        break;
                    }
                    Token::Arrow => {
                        self.eat();
                        if let Ok(typ) = self.parse_type() {
                            return_type = typ;
                        } else {
                            syntax_error!(self, "Failed to parse return type");
                        }
                        break;
                    }
                    _ => {
                        syntax_error!(
                            self,
                            "Expected '->' or more paramters in function definition"
                        );
                        break;
                    }
                }
            }

            self.scope(&mut function_block);

            for var in self.frame().upvalues.iter() {
                function_block
                    .upvalues
                    .push((var.outer_slot, var.outer_upvalue, var.typ.clone()));
            }
        });

        let nil = self.add_constant(Value::Nil);
        for op in function_block.ops.iter().rev() {
            match op {
                Op::Pop | Op::PopUpvalue => {}
                Op::Return => {
                    break;
                }
                _ => {
                    add_op(self, &mut function_block, Op::Constant(nil));
                    add_op(self, &mut function_block, Op::Return);
                    break;
                }
            }
        }

        if function_block.ops.is_empty() {
            add_op(self, &mut function_block, Op::Constant(nil));
            add_op(self, &mut function_block, Op::Return);
        }

        function_block.ty = Type::Function(args, Box::new(return_type));
        let function_block = Rc::new(RefCell::new(function_block));

        // Note(ed): We deliberately add the constant as late as possible.
        // This behaviour is used in `constant_statement`.
        let ty = function_block.borrow_mut().ty.clone();
        let function = Value::Function(Rc::new(Vec::new()), ty, block_id);
        self.blocks[block_id] = function_block;
        let constant = if in_name.is_some() {
            self.named_constant(name, function)
        } else {
            self.add_constant(function)
        };
        add_op(self, block, Op::Constant(constant));
    }

    fn variable_expression(&mut self, block: &mut Block) {
        let name = match self.peek() {
            Token::Identifier(name) => name,
            _ => unreachable!(),
        };

        // TODO(ed): This is a clone I would love to get rid of...
        if let Some(mut namespace) = self.find_namespace(&name).cloned() {
            self.eat();
            loop {
                if self.eat() != Token::Dot {
                    syntax_error!(self, "Expect '.' after namespace");
                    return;
                }
                if let Token::Identifier(field) = self.eat() {
                    match namespace.get(&field) {
                        Some(Name::Slot(slot, _)) | Some(Name::Unknown(slot, _)) => {
                            add_op(self, block, Op::Constant(*slot));
                            self.call_maybe(block);
                            return;
                        }
                        Some(Name::Namespace(inner_name)) => {
                            namespace = self.contextes.get(inner_name).unwrap().namespace.clone();
                        }
                        _ => {
                            syntax_error!(self, "Invalid namespace field");
                        }
                    }
                } else {
                    syntax_error!(self, "Expected fieldname after '.'");
                }
            }
        }

        self.eat();

        // Global functions take precedence
        if let Some(slot) = self.find_extern_function(&name) {
            let string = self.add_constant(Value::ExternFunction(slot));
            add_op(self, block, Op::Constant(string));
            self.call(block);
            return;
        }

        // Variables
        if let Some(var) = self.find_variable(&name) {
            self.mark_read(self.frames().len() - 1, &var);
            if var.global {
                add_op(self, block, Op::ReadGlobal(var.slot));
            } else if var.upvalue {
                add_op(self, block, Op::ReadUpvalue(var.slot));
            } else {
                add_op(self, block, Op::ReadLocal(var.slot));
            }
            loop {
                match self.peek() {
                    Token::Dot => {
                        self.eat();
                        if let Token::Identifier(field) = self.eat() {
                            let string = self.intern_string(field);
                            add_op(self, block, Op::GetField(string));
                        } else {
                            syntax_error!(self, "Expected fieldname after '.'");
                            return;
                        }
                    }
                    Token::LeftBracket => {
                        // TODO(ed): The code here is very duplicated from blob_field,
                        // which is a wierd name, we can refactor this out and get something
                        // more readable.
                        self.eat();
                        self.expression(block);
                        expect!(self, Token::RightBracket, "Expected ']' after indexing");

                        let nil = self.add_constant(Value::Nil);
                        let op = match self.peek() {
                            Token::Equal => {
                                self.eat();
                                self.expression(block);
                                add_op(self, block, Op::AssignIndex);
                                add_op(self, block, Op::Constant(nil));
                                return;
                            }

                            Token::PlusEqual => Op::Add,
                            Token::MinusEqual => Op::Sub,
                            Token::StarEqual => Op::Mul,
                            Token::SlashEqual => Op::Div,

                            _ => {
                                add_op(self, block, Op::GetIndex);
                                continue;
                            }
                        };

                        add_op(self, block, Op::Copy(2));
                        add_op(self, block, Op::GetIndex);
                        self.eat();
                        self.expression(block);
                        add_op(self, block, op);
                        add_op(self, block, Op::AssignIndex);
                        add_op(self, block, Op::Constant(nil));
                        return;
                    }
                    _ => {
                        if !self.call_maybe(block) {
                            return;
                        }
                    }
                }
            }
        }

        // Blobs - Always returns a blob since it's filled in if it isn't used.
        let con = self.find_constant(&name);
        add_op(self, block, Op::Constant(con));
        self.call_maybe(block);
    }

    fn define(&mut self, mut var: Variable) -> Result<usize, ()> {
        let line = self.line();
        let frame = self.frame_mut();

        if let Some(res) = frame
            .find_local(&var.name)
            .or_else(|| frame.find_upvalue(&var.name))
        {
            if res.scope == frame.scope {
                syntax_error!(self, "Multiple definitions of '{}' in this block", res.name);
                return Err(());
            }
        }

        let slot = frame.stack.len();
        var.slot = slot;
        var.line = line;
        var.scope = frame.scope;
        frame.stack.push(var);
        Ok(slot)
    }

    fn define_global(&mut self, mut var: Variable) -> Result<usize, ()> {
        let line = self.line();

        if let Some(res) = self.find_global(&var.name) {
            syntax_error!(self, "Multiple global definitions of '{}'", res.name);
            return Err(());
        }

        let slot = self.globals.len();
        var.slot = slot;
        var.line = line;
        var.global = true;
        var.active = true;

        self.globals.push(var);
        Ok(slot)
    }

    fn outer_definition_statement(&mut self, name: &str, _typ: Type, _force: bool, block: &mut Block) {
        let var = self.find_global(name);
        if var.is_none() {
            syntax_error!(self, "Couldn't find variable '{}' during prepass", name);
            return;
        }
        let var = var.unwrap();
        assert!(var.mutable);

        self.expression(block);
    }

    fn definition_statement(&mut self, name: &str, typ: Type, force: bool, block: &mut Block) {
        // Local
        let var = Variable::new(name, true, typ.clone());
        let slot = self.define(var);
        self.expression(block);
        let constant = self.add_constant(Value::Ty(typ));
        if force {
            add_op(self, block, Op::Force(constant));
        } else {
            add_op(self, block, Op::Define(constant));
        }

        if let Ok(slot) = slot {
            self.stack_mut()[slot].active = true;
        }
    }

    fn outer_function(&mut self, name: &str, _typ: Type, block: &mut Block) {
        assert!(self.frames().len() <= 1, "Not in global namespace");
        self.function(block, Some(name));
        // Remove the function, since it's a constant and we already
        // added it.
        block.ops.pop().unwrap();
        let slot = self.find_constant(name);
        add_op(self, block, Op::Link(slot));
        if let Value::Function(_, _, slot) = &self.constants[slot] {
            self.blocks[*slot].borrow_mut().mark_constant();
        } else {
            unreachable!();
        }
        return;
    }

    fn outer_constant_statement(&mut self, name: &str, _typ: Type, block: &mut Block) {
        let var = self.find_global(name);
        if var.is_none() {
            syntax_error!(self, "Couldn't find constant '{}' during prepass", name);
            return;
        }
        let var = var.unwrap();
        assert!(!var.mutable);

        self.expression(block);
    }

    fn constant_statement(&mut self, name: &str, typ: Type, block: &mut Block) {
        // Local
        let var = Variable::new(name, false, typ);
        let slot = self.define(var);
        self.expression(block);

        if let Ok(slot) = slot {
            self.stack_mut()[slot].active = true;
        }
    }

    fn assign(&mut self, block: &mut Block) {
        let name = match self.eat() {
            Token::Identifier(name) => name,
            _ => {
                syntax_error!(self, "Expected identifier in assignment");
                return;
            }
        };

        let op = match self.eat() {
            Token::Equal => None,

            Token::PlusEqual => Some(Op::Add),
            Token::MinusEqual => Some(Op::Sub),
            Token::StarEqual => Some(Op::Mul),
            Token::SlashEqual => Some(Op::Div),

            _ => {
                syntax_error!(self, "Expected '=' in assignment");
                return;
            }
        };

        if let Some(var) = self.find_variable(&name) {
            if !var.mutable {
                syntax_error!(self, "Cannot assign to constant '{}'", var.name);
            }
            if let Some(op) = op {
                // TODO(ed): Maybe a function that generates a read - this code is quite
                // duplicated.
                if var.global {
                    add_op(self, block, Op::ReadGlobal(var.slot));
                } else if var.upvalue {
                    add_op(self, block, Op::ReadUpvalue(var.slot));
                } else {
                    add_op(self, block, Op::ReadLocal(var.slot));
                }
                self.expression(block);
                add_op(self, block, op);
            } else {
                self.expression(block);
            }

            if var.global {
                add_op(self, block, Op::AssignGlobal(var.slot));
            } else if var.upvalue {
                add_op(self, block, Op::AssignUpvalue(var.slot));
            } else {
                add_op(self, block, Op::AssignLocal(var.slot));
            }
        } else {
            syntax_error!(self, "Using undefined variable {}", name);
        }
    }

    fn scope(&mut self, block: &mut Block) {
        if !expect!(self, Token::LeftBrace, "Expected '{{' at start of block") {
            return;
        }

        push_scope!(self, block, {
            while !matches!(self.peek(), Token::RightBrace | Token::EOF) {
                self.statement(block);
                match self.peek() {
                    Token::Newline => {
                        self.eat();
                    }
                    Token::RightBrace => {
                        break;
                    }
                    _ => {
                        syntax_error!(self, "Expect newline after statement");
                    }
                }
            }
        });

        expect!(self, Token::RightBrace, "Expected '}}' at end of block");
    }

    fn if_statment(&mut self, block: &mut Block) {
        expect!(self, Token::If, "Expected 'if' at start of if-statement");
        self.expression(block);
        let jump = add_op(self, block, Op::Illegal);
        self.scope(block);

        if Token::Else == self.peek() {
            self.eat();

            let else_jmp = add_op(self, block, Op::Illegal);
            block.patch(Op::JmpFalse(block.curr()), jump);

            match self.peek() {
                Token::If => self.if_statment(block),
                Token::LeftBrace => self.scope(block),
                _ => syntax_error!(self, "Epected 'if' or '{{' after else"),
            }
            block.patch(Op::Jmp(block.curr()), else_jmp);
        } else {
            block.patch(Op::JmpFalse(block.curr()), jump);
        }
    }

    fn for_loop_condition(&mut self, block: &mut Block) {
        expect!(
            self,
            Token::Comma,
            "Expect ',' between initalizer and loop expression"
        );

        let cond = block.curr();
        self.expression(block);
        let cond_out = add_op(self, block, Op::Illegal);
        let cond_cont = add_op(self, block, Op::Illegal);
        expect!(
            self,
            Token::Comma,
            "Expect ',' between initalizer and loop expression"
        );

        let inc = block.curr();
        push_scope!(self, block, {
            self.statement(block);
        });
        add_op(self, block, Op::Jmp(cond));

        // patch_jmp!(Op::Jmp, cond_cont => block.curr());
        block.patch(Op::Jmp(block.curr()), cond_cont);
        self.scope(block);
        add_op(self, block, Op::Jmp(inc));

        block.patch(Op::JmpFalse(block.curr()), cond_out);

        let stacksize = self.frame().stack.len();
        self.frame_mut()
            .pop_loop(block, stacksize, inc, block.curr());
    }

    //TODO de-complexify
    fn for_loop(&mut self, block: &mut Block) {
        expect!(self, Token::For, "Expected 'for' at start of for-loop");

        push_scope!(self, block, {
            self.frame_mut().push_loop();
            // Definition
            match self.peek_four() {
                // TODO(ed): Typed definitions aswell!
                (Token::Identifier(name), Token::ColonEqual, ..) => {
                    self.eat();
                    self.eat();
                    self.definition_statement(&name, Type::Unknown, false, block);
                    self.for_loop_condition(block);
                }

                (Token::Comma, ..) => {
                    self.for_loop_condition(block);
                }

                (Token::Identifier(name), Token::In, ..) => {
                    // TODO(ed): Destructure tuples? Break this out into function?

                    // The type will always be infered from the iterator.
                    let var = Variable::new("/iter", false, Type::Unknown);
                    let slot = self.define(var).unwrap();
                    self.stack_mut()[slot].read = true;

                    self.eat();
                    self.eat();

                    self.expression(block);
                    add_op(self, block, Op::Iter);
                    let start = add_op(self, block, Op::Illegal);

                    push_scope!(self, block, {
                        let var = Variable::new(&name, false, Type::Unknown);
                        let slot = self.define(var);

                        if let Ok(slot) = slot {
                            self.stack_mut()[slot].active = true;
                        } else {
                            syntax_error!(self, "Failed to define '{}'", name);
                        }
                        self.scope(block);
                    });

                    add_op(self, block, Op::Jmp(start));
                    let end = block.curr();
                    block.patch(Op::JmpNext(end), start);

                    let stacksize = self.frame().stack.len();
                    self.frame_mut().pop_loop(block, stacksize, start, end);
                }

                _ => {
                    syntax_error!(self, "Expected definition at start of for-loop");
                }
            }

        });
    }

    fn parse_type(&mut self) -> Result<Type, ()> {
        if self.peek() == Token::LeftBrace {
            // Hashset
            // TODO(ed): This is kinda hacky, but the error
            // messages get really borked if we don't move back.
            let start = self.current_token;
            self.eat();
            if let Ok(ty) = self.parse_type() {
                if self.peek() == Token::RightBrace {
                    self.eat();
                    return Ok(Type::Set(Box::new(ty)));
                }
                expect!(self, Token::Colon, "Expected ':' for dict type");
                if let Ok(val) = self.parse_type() {
                    expect!(self, Token::RightBrace, "Expected '}}' after dict type");
                    return Ok(Type::Dict(Box::new(ty), Box::new(val)));
                }
            }
            self.current_token = start;
            return Err(());
        }

        let mut tys = HashSet::new();
        tys.insert(self.parse_simple_type()?);
        loop {
            match self.peek() {
                Token::QuestionMark => {
                    self.eat();
                    tys.insert(Type::Void);
                    return Ok(Type::Union(tys));
                }

                Token::Pipe => {
                    self.eat();
                    tys.insert(self.parse_simple_type()?);
                }

                _ => {
                    break;
                }
            }
        }
        if tys.len() == 1 {
            Ok(tys.iter().next().unwrap().clone())
        } else {
            Ok(Type::Union(tys))
        }
    }

    fn parse_simple_type(&mut self) -> Result<Type, ()> {
        match self.peek() {
            Token::Fn => {
                self.eat();
                let mut params = Vec::new();
                let return_type = loop {
                    match self.peek() {
                        Token::Identifier(_) | Token::Fn => {
                            if let Ok(ty) = self.parse_type() {
                                params.push(ty);
                                if self.peek() == Token::Comma {
                                    self.eat();
                                }
                            } else {
                                syntax_error!(
                                    self,
                                    "Function type signature contains non-type {:?}",
                                    self.peek()
                                );
                                return Err(());
                            }
                        }
                        Token::Arrow => {
                            self.eat();
                            let return_type = self.parse_type();
                            if return_type.is_err() {
                                syntax_error!(self, "Failed to parse return type, try 'void'");
                                return Err(());
                            }
                            break return_type.unwrap();
                        }
                        Token::Comma | Token::Equal => {
                            break Type::Void;
                        }
                        token => {
                            syntax_error!(
                                self,
                                "Function type signature contains non-type {:?}", token
                            );
                            return Err(());
                        }
                    }
                };
                let f = Type::Function(params, Box::new(return_type));
                Ok(f)
            }

            Token::LeftParen => {
                self.eat();
                let mut element = Vec::new();
                loop {
                    element.push(self.parse_type()?);
                    if self.peek() == Token::RightParen {
                        self.eat();
                        return Ok(Type::Tuple(element));
                    }
                    if !expect!(self, Token::Comma, "Expect comma efter element in tuple") {
                        return Err(());
                    }
                }
            }

            Token::LeftBracket => {
                self.eat();
                let ty = self.parse_type();
                expect!(self, Token::RightBracket, "Expected ']' after list type");
                match ty {
                    Ok(ty) => Ok(Type::List(Box::new(ty))),
                    Err(_) => Err(()),
                }
            }

            Token::Identifier(x) => {
                self.eat();
                match x.as_str() {
                    "void" => Ok(Type::Void),
                    "int" => Ok(Type::Int),
                    "float" => Ok(Type::Float),
                    "bool" => Ok(Type::Bool),
                    "str" => Ok(Type::String),
                    x => {
                        let blob = self.find_constant(x);
                        if let Value::Blob(blob) = &self.constants[blob] {
                            Ok(Type::Instance(*blob))
                        } else {
                            // TODO(ed): This is kinda bad. If the type cannot
                            // be found it tries to infer it during runtime
                            // and doesn't verify it.
                            Ok(Type::Unknown)
                        }
                    }
                }
            }
            _ => Err(()),
        }
    }

    fn blob_statement(&mut self, _block: &mut Block) {
        let name = if let Token::Identifier(name) = self.eat() {
            name
        } else {
            syntax_error!(self, "Expected identifier after 'blob'");
            return;
        };
        expect!(
            self,
            Token::ColonColon,
            "Expected '::' when declaring a blob"
        );
        expect!(self, Token::Blob, "Expected 'blob' when declaring a blob");

        expect!(self, Token::LeftBrace, "Expected 'blob' body. AKA '{{'");

        let mut blob = Blob::new(self.new_blob_id(), &name);
        loop {
            if matches!(self.peek(), Token::EOF | Token::RightBrace) {
                break;
            }
            if matches!(self.peek(), Token::Newline) {
                self.eat();
                continue;
            }

            let name = if let Token::Identifier(name) = self.eat() {
                name
            } else {
                syntax_error!(self, "Expected identifier for field");
                continue;
            };

            expect!(self, Token::Colon, "Expected ':' after field name");

            let ty = if let Ok(ty) = self.parse_type() {
                ty
            } else {
                syntax_error!(self, "Failed to parse blob-field type");
                continue;
            };

            if blob.add_field(&name, ty).is_err() {
                syntax_error!(
                    self,
                    "A field named '{}' is defined twice for '{}'", name, blob.name
                );
            }
        }

        expect!(self, Token::RightBrace, "Expected '}}' after 'blob' body");

        let slot = self.blobs.len();
        self.blobs.push(blob);
        self.named_constant(name, Value::Blob(slot));
    }

    fn access_dotted(&mut self, block: &mut Block) {
        let name = match self.peek() {
            Token::Identifier(name) => name,
            _ => unreachable!(),
        };
        if self.find_namespace(&name).is_some() {
            self.expression(block);
            add_op(self, block, Op::Pop);
        } else if rest_of_line_contains!(
            self,
            Token::Equal
                | Token::PlusEqual
                | Token::MinusEqual
                | Token::StarEqual
                | Token::SlashEqual
        ) {
            self.blob_field(block);
        } else {
            self.expression(block);
            add_op(self, block, Op::Pop);
        }
    }

    //TODO rename
    fn blob_field(&mut self, block: &mut Block) {
        let name = match self.eat() {
            Token::Identifier(name) => name,
            _ => unreachable!(),
        };

        if let Some(var) = self.find_variable(&name) {
            self.mark_read(self.frames().len() - 1, &var);
            if var.global {
                add_op(self, block, Op::ReadGlobal(var.slot));
            } else if var.upvalue {
                add_op(self, block, Op::ReadUpvalue(var.slot));
            } else {
                add_op(self, block, Op::ReadLocal(var.slot));
            }
            loop {
                match self.peek() {
                    Token::Dot => {
                        self.eat();
                        let field = if let Token::Identifier(field) = self.eat() {
                            field
                        } else {
                            syntax_error!(self, "Expected fieldname after '.'");
                            return;
                        };

                        let field = self.intern_string(field);
                        let op = match self.peek() {
                            Token::Equal => {
                                self.eat();
                                self.expression(block);
                                add_op(self, block, Op::AssignField(field));
                                return;
                            }

                            Token::PlusEqual => Op::Add,
                            Token::MinusEqual => Op::Sub,
                            Token::StarEqual => Op::Mul,
                            Token::SlashEqual => Op::Div,

                            _ => {
                                add_op(self, block, Op::GetField(field));
                                continue;
                            }
                        };
                        add_op(self, block, Op::Copy(1));
                        add_op(self, block, Op::GetField(field));
                        self.eat();
                        self.expression(block);
                        add_op(self, block, op);
                        add_op(self, block, Op::AssignField(field));
                        return;
                    }
                    Token::LeftBracket => {
                        self.eat();
                        self.expression(block);
                        expect!(self, Token::RightBracket, "Expected ']' after indexing");

                        let op = match self.peek() {
                            Token::Equal => {
                                self.eat();
                                self.expression(block);
                                add_op(self, block, Op::AssignIndex);
                                return;
                            }

                            Token::PlusEqual => Op::Add,
                            Token::MinusEqual => Op::Sub,
                            Token::StarEqual => Op::Mul,
                            Token::SlashEqual => Op::Div,

                            _ => {
                                add_op(self, block, Op::GetIndex);
                                continue;
                            }
                        };

                        add_op(self, block, Op::Copy(2));
                        add_op(self, block, Op::GetIndex);
                        self.eat();
                        self.expression(block);
                        add_op(self, block, op);
                        add_op(self, block, Op::AssignIndex);
                        return;
                    }
                    Token::Newline => {
                        return;
                    }
                    _ => {
                        if !self.call_maybe(block) {
                            syntax_error!(self, "Unexpected token when parsing blob-field");
                            return;
                        }
                    }
                }
            }
        } else {
            syntax_error!(self, "Cannot find variable '{}'", name);
        }
    }

    fn outer_statement(&mut self, block: &mut Block) {
        self.clear_panic();
        match self.peek_four() {
            (Token::Identifier(name), Token::ColonEqual, ..) => {
                self.eat();
                self.eat();
                self.outer_definition_statement(&name, Type::Unknown, false, block);
            }

            (Token::Identifier(_), Token::ColonColon, Token::Blob, ..) => {
                self.blob_statement(block);
            }

            (Token::Identifier(name), Token::ColonColon, Token::Fn, ..) => {
                self.eat();
                self.eat();
                self.outer_function(&name, Type::Unknown, block);
            }

            (Token::Identifier(name), Token::ColonColon, ..) => {
                self.eat();
                self.eat();
                self.outer_constant_statement(&name, Type::Unknown, block);
            }

            (Token::Identifier(name), Token::Colon, ..) => {
                self.eat();
                self.eat();
                let force = if self.peek() == Token::Bang {
                    self.eat();
                    true
                } else {
                    false
                };
                if let Ok(typ) = self.parse_type() {
                    expect!(self, Token::Equal, "Expected assignment");
                    self.outer_definition_statement(&name, typ, force, block);
                } else {
                    syntax_error!(self, "Expected type found '{:?}'", self.peek());
                }
            }

            (Token::Newline, ..) => {}

            (a, b, c, d) => {
                syntax_error!(
                    self,
                    "Unknown outer token sequence: {:?} {:?} {:?} {:?}", a, b, c, d
                )
            }
        }
    }

    fn statement(&mut self, block: &mut Block) {
        self.clear_panic();

        match self.peek_four() {
            (Token::Print, ..) => {
                self.eat();
                self.expression(block);
                add_op(self, block, Op::Print);
            }

            (Token::Identifier(_), Token::Equal, ..)
            | (Token::Identifier(_), Token::PlusEqual, ..)
            | (Token::Identifier(_), Token::MinusEqual, ..)
            | (Token::Identifier(_), Token::SlashEqual, ..)
            | (Token::Identifier(_), Token::StarEqual, ..) => {
                self.assign(block);
            }

            (Token::Identifier(_), Token::Dot, ..) => {
                self.access_dotted(block);
            }

            (Token::Yield, ..) => {
                self.eat();
                add_op(self, block, Op::Yield);
            }

            (Token::Identifier(name), Token::ColonEqual, ..) => {
                self.eat();
                self.eat();
                self.definition_statement(&name, Type::Unknown, false, block);
            }

            (Token::Identifier(name), Token::ColonColon, ..) => {
                self.eat();
                self.eat();
                self.constant_statement(&name, Type::Unknown, block);
            }

            (Token::Identifier(name), Token::Colon, ..) => {
                self.eat();
                self.eat();
                let force = if self.peek() == Token::Bang {
                    self.eat();
                    true
                } else {
                    false
                };
                if let Ok(typ) = self.parse_type() {
                    expect!(self, Token::Equal, "Expected assignment");
                    self.definition_statement(&name, typ, force, block);
                } else {
                    syntax_error!(self, "Expected type found '{:?}'", self.peek());
                }
            }

            (Token::If, ..) => {
                self.if_statment(block);
            }

            (Token::For, ..) => {
                self.for_loop(block);
            }

            (Token::Break, ..) => {
                self.eat();
                let addr = add_op(self, block, Op::Illegal);
                let stack_size = self.frame().stack.len();
                if self.frame_mut().add_break(addr, stack_size).is_err() {
                    syntax_error!(self, "Cannot place 'break' outside of loop");
                }
            }

            (Token::Continue, ..) => {
                self.eat();
                let addr = add_op(self, block, Op::Illegal);
                let stack_size = self.frame().stack.len();
                if self.frame_mut().add_continue(addr, stack_size).is_err() {
                    syntax_error!(self, "Cannot place 'continue' outside of loop");
                }
            }

            (Token::Ret, ..) => {
                self.eat();
                if self.peek() == Token::Newline {
                    self.eat();
                    let nil = self.add_constant(Value::Nil);
                    add_op(self, block, Op::Constant(nil));
                } else {
                    self.expression(block);
                }
                add_op(self, block, Op::Return);
            }

            (Token::Unreachable, ..) => {
                self.eat();
                add_op(self, block, Op::Unreachable);
            }

            (Token::LeftBrace, ..) => {
                self.scope(block);
            }

            (Token::Newline, ..) => {}

            _ => {
                self.expression(block);
                add_op(self, block, Op::Pop);
            }
        }
    }

    pub(crate) fn compile(
        &mut self,
        name: &str,
        file: &Path,
        functions: &[(String, RustFunction)],
    ) -> Result<Prog, Vec<Error>> {

        let mut main = Variable::new("/preamble", false, Type::Void);
        main.read = true;
        self.define_global(main).unwrap();

        // TODO(ed): Break this out into a function
        for section in 0..self.sections.len() {
            self.init_section(section);
            let section = &mut self.sections[section];
            match (
                section.tokens.get(0),
                section.tokens.get(1),
                section.tokens.get(2),
            ) {
                (Some((Token::Use, _)), Some((Token::Identifier(name), _)), ..) => {
                    let path = path_to_module(file, &name);
                    let name = name.to_string();
                    self.add_namespace(name, path);
                }

                (
                    Some((Token::Identifier(name), _)),
                    Some((Token::ColonColon, _)),
                    Some((Token::Fn, _)),
                ) => {
                    let name = name.to_string();
                    self.forward_constant(name);
                }

                (
                    Some((Token::Identifier(name), _)),
                    Some((Token::ColonColon, _)),
                    Some((Token::Blob, _)),
                ) => {
                    let name = name.to_string();
                    self.forward_constant(name);
                }

                (Some((Token::Identifier(name), _)), Some((Token::Colon, _)), ..) => {
                    let name = name.to_string();
                    self.eat();
                    self.eat();
                    if let Ok(ty) = self.parse_type() {
                        println!("DEFINING GLOBAL: {}", name);
                        let is_mut = self.peek() == Token::Equal;
                        let var = Variable::new(&name, is_mut, ty);
                        self.define_global(var).unwrap();
                    } else {
                        syntax_error!(self, "Failed to parse type global '{}'", name);
                    }
                }

                (Some((Token::Identifier(name), _)), Some((Token::ColonColon, _)), ..) => {
                    let var = Variable::new(name, false, Type::Unknown);
                    self.define_global(var).unwrap();
                }

                (Some((Token::Identifier(name), _)), Some((Token::ColonEqual, _)), ..) => {
                    let var = Variable::new(name, true, Type::Unknown);
                    self.define_global(var).unwrap();
                }

                (None, ..) => {}

                (a, b, c) => {
                    section.faulty = true;
                    syntax_error!(self, "Unknown outer token sequence: {:?} {:?} {:?}. Expected 'use', function, blob or variable", a, b, c);
                }
            }
        }

        self.functions = functions
            .to_vec()
            .into_iter()
            .enumerate()
            .map(|(i, (s, f))| (s, (i, f)))
            .collect();

        let block = Block::new(name, file);
        self.blocks.push(Rc::new(RefCell::new(block)));

        let mut block = Block::new(name, file);
        for section in 0..self.sections.len() {
            self.init_section(section);
            if self.sections[section].faulty {
                continue;
            }
            while !matches!(self.peek(), Token::EOF | Token::Use) {
                self.outer_statement(&mut block);
                expect!(
                    self,
                    Token::Newline | Token::EOF,
                    "Expect newline or EOF after expression"
                );
            }
        }
        block.ty = Type::Function(Vec::new(), Box::new(Type::Void));

        if !self.names().is_empty() {
            let errors: Vec<_> = self
                .names()
                .iter()
                .filter_map(|(name, kind)| {
                    if let Name::Unknown(_, line) = kind {
                        Some(Error::SyntaxError {
                            file: self.current_file().into(),
                            line: *line,
                            token: Token::Identifier(name.clone()),
                            message: Some(format!("Usage of undefined value: '{}'", name)),
                        })
                    } else {
                        None
                    }
                })
                .collect();
            errors.into_iter().for_each(|e| self.error(e));
        }

        self.init_section(0);
        let constant = self.find_constant("start");
        add_op(self, &mut block, Op::Constant(constant));
        add_op(self, &mut block, Op::Call(0));
        add_op(self, &mut block, Op::Return);

        for var in self.frames_mut().pop().unwrap().stack.iter().skip(1) {
            if !(var.read || var.upvalue) {
                self.error(Error::SyntaxError {
                    file: self.current_file().into(),
                    line: var.line,
                    token: Token::Identifier(var.name.clone()),
                    message: Some(format!("Unused value '{}'", var.name)),
                });
            }
            self.panic = false;
        }

        self.blocks[0] = Rc::new(RefCell::new(block));

        if self.errors.is_empty() {
            Ok(Prog {
                blocks: self.blocks.clone(),
                blobs: self.blobs.clone(),
                functions: functions.iter().map(|(_, f)| *f).collect(),
                constants: self.constants.clone(),
                strings: self.strings.clone(),
            })
        } else {
            Err(self.errors.clone())
        }
    }
}<|MERGE_RESOLUTION|>--- conflicted
+++ resolved
@@ -112,7 +112,6 @@
 }
 
 /// The precedence of an operator.
-<<<<<<< HEAD
 ///
 /// A higher precedence means that something should be more tightly bound. For
 /// example, multiplication has higher precedence than addition and as such is
@@ -121,15 +120,6 @@
 /// Prec-variants can be compared to each other. A proc-macro ensures that the
 /// comparison follows the ordering here such that
 /// `prec_i < prec_j` for all `j > i`.
-=======
-/// 
-/// A higher precedence means that something should be more tightly bound. For
-/// example, multiplication has higher precedence than addition and as such is
-/// evaluated first.
-/// 
-/// Prec-variants can be compared to each other. A proc-macro ensures that the
-/// order here is what is compared.
->>>>>>> 70e7b593
 #[derive(sylt_macro::Next, PartialEq, PartialOrd, Clone, Copy, Debug)]
 pub enum Prec {
     No,
