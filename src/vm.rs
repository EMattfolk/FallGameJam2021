--- conflicted
+++ resolved
@@ -275,7 +275,6 @@
                 }
             }
 
-<<<<<<< HEAD
             Op::Neg => { one_op!(self, Op::Neg, op::neg); }
 
             Op::Add => { two_op!(self, Op::Add, op::add); }
@@ -297,101 +296,6 @@
             Op::Or => { two_op!(self, Op::Or, op::or); }
 
             Op::Not => { one_op!(self, Op::Not, op::not); }
-=======
-            Op::Neg => {
-                match self.pop() {
-                    Value::Float(a) => self.push(Value::Float(-a)),
-                    Value::Int(a) => self.push(Value::Int(-a)),
-                    a => error!(self, ErrorKind::RuntimeTypeError(op, vec![a])),
-                }
-            }
-
-            Op::Add => {
-                match self.poppop() {
-                    (Value::Float(a), Value::Float(b)) => self.push(Value::Float(a + b)),
-                    (Value::Int(a), Value::Int(b)) => self.push(Value::Int(a + b)),
-                    (Value::String(a), Value::String(b)) => {
-                        self.push(Value::String(Rc::from(format!("{}{}", a, b))))
-                    }
-                    (a, b) => error!(self, ErrorKind::RuntimeTypeError(op, vec![a, b])),
-                }
-            }
-
-            Op::Sub => {
-                match self.poppop() {
-                    (Value::Float(a), Value::Float(b)) => self.push(Value::Float(a - b)),
-                    (Value::Int(a), Value::Int(b)) => self.push(Value::Int(a - b)),
-                    (a, b) => error!(self, ErrorKind::RuntimeTypeError(op, vec![a, b])),
-                }
-            }
-
-            Op::Mul => {
-                match self.poppop() {
-                    (Value::Float(a), Value::Float(b)) => self.push(Value::Float(a * b)),
-                    (Value::Int(a), Value::Int(b)) => self.push(Value::Int(a * b)),
-                    (a, b) => error!(self, ErrorKind::RuntimeTypeError(op, vec![a, b])),
-                }
-            }
-
-            Op::Div => {
-                match self.poppop() {
-                    (Value::Float(a), Value::Float(b)) => self.push(Value::Float(a / b)),
-                    (Value::Int(a), Value::Int(b)) => self.push(Value::Int(a / b)),
-                    (a, b) => error!(self, ErrorKind::RuntimeTypeError(op, vec![a, b])),
-                }
-            }
-
-            Op::Equal => {
-                match self.poppop() {
-                    (Value::Float(a), Value::Float(b)) => self.push(Value::Bool(a == b)),
-                    (Value::Int(a), Value::Int(b)) => self.push(Value::Bool(a == b)),
-                    (Value::String(a), Value::String(b)) => self.push(Value::Bool(a == b)),
-                    (Value::Bool(a), Value::Bool(b)) => self.push(Value::Bool(a == b)),
-                    (a, b) => error!(self, ErrorKind::RuntimeTypeError(op, vec![a, b])),
-                }
-            }
-
-            Op::Less => {
-                match self.poppop() {
-                    (Value::Float(a), Value::Float(b)) => self.push(Value::Bool(a < b)),
-                    (Value::Int(a), Value::Int(b)) => self.push(Value::Bool(a < b)),
-                    (Value::String(a), Value::String(b)) => self.push(Value::Bool(a < b)),
-                    (Value::Bool(a), Value::Bool(b)) => self.push(Value::Bool(a < b)),
-                    (a, b) => error!(self, ErrorKind::RuntimeTypeError(op, vec![a, b])),
-                }
-            }
-
-            Op::Greater => {
-                match self.poppop() {
-                    (Value::Float(a), Value::Float(b)) => self.push(Value::Bool(a > b)),
-                    (Value::Int(a), Value::Int(b)) => self.push(Value::Bool(a > b)),
-                    (Value::String(a), Value::String(b)) => self.push(Value::Bool(a > b)),
-                    (Value::Bool(a), Value::Bool(b)) => self.push(Value::Bool(a > b)),
-                    (a, b) => error!(self, ErrorKind::RuntimeTypeError(op, vec![a, b])),
-                }
-            }
-
-            Op::And => {
-                match self.poppop() {
-                    (Value::Bool(a), Value::Bool(b)) => self.push(Value::Bool(a && b)),
-                    (a, b) => error!(self, ErrorKind::RuntimeTypeError(op, vec![a, b])),
-                }
-            }
-
-            Op::Or => {
-                match self.poppop() {
-                    (Value::Bool(a), Value::Bool(b)) => self.push(Value::Bool(a || b)),
-                    (a, b) => error!(self, ErrorKind::RuntimeTypeError(op, vec![a, b])),
-                }
-            }
-
-            Op::Not => {
-                match self.pop() {
-                    Value::Bool(a) => self.push(Value::Bool(!a)),
-                    a => error!(self, ErrorKind::RuntimeTypeError(op, vec![a])),
-                }
-            }
->>>>>>> fd4868df
 
             Op::Jmp(line) => {
                 self.frame_mut().ip = line;
@@ -627,13 +531,9 @@
             }
 
             Op::Set(field) => {
-<<<<<<< HEAD
-                let value = self.stack.pop().unwrap();
-                let inst = self.stack.pop().unwrap();
-=======
                 let value = self.pop();
                 let inst = self.pop();
->>>>>>> fd4868df
+
                 if let Value::BlobInstance(ty, _) = inst {
                     let ty = &self.blobs[ty].name_to_field.get(&field).unwrap().1;
                     if ty != &Type::from(&value) {
