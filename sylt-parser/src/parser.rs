use self::expression::expression;
use self::statement::outer_statement;
use std::collections::{HashMap, HashSet};
use std::fmt::{Debug, Display};
use std::path::{Path, PathBuf};
use sylt_common::error::Error;
use sylt_common::Type as RuntimeType;
use sylt_tokenizer::{string_to_tokens, PlacedToken, Token, ZERO_SPAN};

pub mod expression;
pub mod statement;
pub use self::expression::{Expression, ExpressionKind};
pub use self::statement::{Statement, StatementKind};

pub use sylt_tokenizer::Span;

type T = Token;

pub trait Next {
    fn next(&self) -> Self;
}

pub trait Numbered {
    fn to_number(&self) -> usize;
}

/// Contains modules.
#[derive(Debug, Clone)]
pub struct AST {
    pub modules: Vec<(PathBuf, Module)>,
}

/// Contains statements.
#[derive(Debug, Clone)]
pub struct Module {
    pub span: Span,
    pub statements: Vec<Statement>,
}

/// The precedence of an operator.
///
/// A higher precedence means that something should be more tightly bound. For
/// example, multiplication has higher precedence than addition and as such is
/// evaluated first.
///
/// Prec-variants can be compared to each other. A proc-macro ensures that the
/// comparison follows the ordering here such that
/// `prec_i < prec_j` for all `j > i`.
#[derive(sylt_macro::Next, PartialEq, PartialOrd, Clone, Copy, Debug)]
pub enum Prec {
    No,
    Assert,
    BoolOr,
    BoolAnd,
    Comp,
    Term,
    Factor,
    Index,
    Arrow,
}

/// Variables can be any combination of `{Force,}{Const,Mutable}`.
///
/// Forced variable kinds are a signal to the type checker that the type is
/// assumed and shouldn't be checked.
#[derive(Debug, Copy, Clone, PartialEq, Eq, PartialOrd, Ord, Hash)]
pub enum VarKind {
    Const,
    Mutable,
    ForceConst,
    ForceMutable,
}

impl VarKind {
    pub fn immutable(&self) -> bool {
        matches!(self, VarKind::Const | VarKind::ForceConst)
    }

    pub fn force(&self) -> bool {
        matches!(self, VarKind::ForceConst | VarKind::ForceMutable)
    }
}

/// The different kinds of assignment operators: `+=`, `-=`, `*=`, `/=` and `=`.
#[derive(Debug, Copy, Clone, PartialEq)]
pub enum Op {
    Nop,
    Add,
    Sub,
    Mul,
    Div,
}

#[derive(Debug, Clone)]
pub struct Identifier {
    pub span: Span,
    pub name: String,
}

impl PartialEq for Identifier {
    fn eq(&self, other: &Self) -> bool {
        self.name == other.name
    }
}

/// The different kinds of [Assignable]s.
///
/// Assignables are the left hand side of a [StatementKind::Assignment].
///
/// # Example
///
/// The recursive structure means that `a[2].b(1).c(2, 3)` is evaluated to
/// ```ignored
/// Access(
///     Index(
///         Read(a), 2
///     ),
///     Access(
///         Call(
///             Read(b), [1]
///         ),
///         Call(
///             Read(c), [2, 3]
///         )
///     )
/// )
/// ```
#[derive(Debug, Clone, PartialEq)]
pub enum AssignableKind {
    Read(Identifier),
    /// A function call.
    Call(Box<Assignable>, Vec<Expression>),
    /// An arrow function call. `a -> f' b`
    ArrowCall(Box<Expression>, Box<Assignable>, Vec<Expression>),
    Access(Box<Assignable>, Identifier),
    Index(Box<Assignable>, Box<Expression>),
    Expression(Box<Expression>),
}

/// Something that can be assigned to. The assignable value can be read if the
/// assignable is in an expression. Contains any [AssignableKind].
///
/// Note that assignables can occur both in the left hand side and the right hand
/// side of assignment statements, so something like `a = b` will be evaluated as
/// ```ignored
/// Statement::Assignment(
///     Assignable::Read(a),
///     Expression::Get(Assignable::Read(b))
/// )
/// ```
#[derive(Debug, Clone)]
pub struct Assignable {
    pub span: Span,
    pub kind: AssignableKind,
}

impl PartialEq for Assignable {
    fn eq(&self, other: &Self) -> bool {
        self.kind == other.kind
    }
}

#[derive(Debug, Clone, PartialEq)]
pub enum TypeKind {
    /// An unspecified type that is left to the type checker.
    Implied,
    /// A specified type by the user.
    Resolved(RuntimeType),
    /// I.e. blobs.
    UserDefined(Assignable),
    /// A type that can be either `a` or `b`.
    Union(Box<Type>, Box<Type>),
    /// `(params, return)`.
    Fn(Vec<Type>, Box<Type>),
    /// Tuples can mix types since the length is constant.
    Tuple(Vec<Type>),
    /// Lists only contain a single type.
    List(Box<Type>),
    /// Sets only contain a single type.
    Set(Box<Type>),
    /// `(key, value)`.
    Dict(Box<Type>, Box<Type>),
    /// A generic type
    Generic(String),
    /// `(inner_type)` - useful for correcting ambiguous types
    Grouping(Box<Type>),
}

/// A parsed type. Contains any [TypeKind].
#[derive(Debug, Clone)]
pub struct Type {
    pub span: Span,
    pub kind: TypeKind,
}

impl PartialEq for Type {
    fn eq(&self, other: &Self) -> bool {
        self.kind == other.kind
    }
}

type ParseResult<'t, T> = Result<(Context<'t>, T), (Context<'t>, Vec<Error>)>;

/// Keeps track of where the parser is currently parsing.
#[derive(Debug, Copy, Clone)]
pub struct Context<'a> {
    pub skip_newlines: bool,
    /// The index of the end token of the last statement parsed.
    last_statement: usize,
    /// All tokens to be parsed.
    ///
    /// If you want to look ahead, you should probably use
    /// [Context::tokens_forward] since it filters comments.
    pub tokens: &'a [Token],
    /// The corresponding span for each token. Matches 1:1 with the tokens.
    pub spans: &'a [Span],
    /// The index of the curren token in the token slice.
    curr: usize,
    /// The file we're currently parsing.
    pub file: &'a Path,
    /// The source root - the top most folder.
    pub root: &'a Path,
}

impl<'a> Context<'a> {
    pub fn new(tokens: &'a [Token], spans: &'a [Span], file: &'a Path, root: &'a Path) -> Self {
        Self {
            skip_newlines: false,
            last_statement: 0,
            tokens,
            spans,
            curr: 0,
            file,
            root,
        }
    }

    /// Get a [Span] representing the current location of the parser.
    fn span(&self) -> Span {
        *self.peek().1
    }

    fn comments_since_last_statement(&self) -> Vec<String> {
        self.tokens
            .iter()
            .skip(self.last_statement)
            .take(self.curr - self.last_statement)
            .filter_map(|t| match t {
                Token::Comment(c) => Some(c.clone()),
                _ => None,
            })
            .collect()
    }

    /// Move to the next nth token.
    fn skip(&self, n: usize) -> Self {
        let mut new = *self;
        let mut skipped = 0;
        // Skip n non comment tokens.
        while skipped < n {
            if !matches!(new.token(), T::Comment(_)) {
                skipped += 1;
            }
            new.curr += 1;
        }
        // Skip trailing comments and (maybe) newlines.
        loop {
            match new.token() {
                T::Comment(_) => new.curr += 1,
                T::Newline if self.skip_newlines => new.curr += 1,
                _ => break,
            }
        }
        new
    }

    /// Back up one token. Will not move past the beginning.
    fn prev(&self) -> Self {
        let mut new = *self;
        new.curr = new.curr.saturating_sub(1);
        // Continue going backwards if we're at a comment.
        while matches!(new.token(), T::Comment(_)) {
            new.curr = new.curr.saturating_sub(1);
        }
        new
    }

    /// Signals that newlines should be skipped until [pop_skip_newlines].
    fn push_skip_newlines(&self, skip_newlines: bool) -> (Self, bool) {
        let mut new = *self;
        new.skip_newlines = skip_newlines;
        // If currently on a newline token - we want to skip it.
        (new.skip(0), self.skip_newlines)
    }

    /// Reset to old newline skipping state.
    fn pop_skip_newlines(&self, skip_newlines: bool) -> Self {
        let mut new = *self;
        new.skip_newlines = skip_newlines;
        new
    }

    fn push_last_statement_location(&self) -> Self {
        Self { last_statement: self.curr, ..*self }
    }

    fn skip_if(&self, token: T) -> Self {
        if self.token() == &token {
            self.skip(1)
        } else {
            *self
        }
    }

    fn _skip_if_any<const N: usize>(&self, tokens: [T; N]) -> Self {
        if tokens.iter().any(|t| self.token() == t) {
            self.skip(1)
        } else {
            *self
        }
    }

    /// Return the current [Token] and [Span].
    fn peek(&self) -> (&Token, &Span) {
        let token = self.tokens.get(self.curr).unwrap_or(&T::EOF);
        let span = self.spans.get(self.curr).unwrap_or(&ZERO_SPAN);
        (token, span)
    }

    /// Return the current [Token].
    fn token(&self) -> &T {
        &self.peek().0
    }

    fn tokens_lookahead<const N: usize>(&self) -> [Token; N] {
        const ERROR: Token = Token::Error;
        let mut res = [ERROR; N];
        let mut ctx = *self;
        for i in 0..N {
            res[i] = ctx.token().clone();
            ctx = ctx.skip(1);
        }
        res
    }

    /// Eat a [Token] and move to the next.
    fn eat(&self) -> (&T, Span, Self) {
        (self.token(), self.span(), self.skip(1))
    }
}

/// Add more text to an error message after it has been created.
#[macro_export]
macro_rules! detail_if_error {
    ($res:expr, $( $msg:expr ),* ) => {
        {
            match $res {
                Ok(res) => Ok(res),

                Err((ctx, mut errs)) => {
                    // NOTE(ed): I thought about adding the text to ALL errors -
                    // but decided against this since I suspected it might be confusing.
                    //
                    // Maybe the better solution is to make "combination error" with multiple
                    // errors in it. This was easier to write though.
                    let err = match errs.first() {
                        Some(Error::SyntaxError { file, span, message: prev_msg }) =>
                            Error::SyntaxError {
                                message: format!("{} - {}", prev_msg, format!($( $msg ),*)).into(),
                                file: file.into(),
                                span: *span,
                            },

                        x =>
                            unreachable!("Can only detail SyntaxError but got {:?}", x),

                    };
                    errs.insert(0, err);
                    Err((
                        ctx,
                        errs
                    ))
                }
            }
        }
    };
}

/// Construct a syntax error at the current token with a message.
#[macro_export]
macro_rules! syntax_error {
    ($ctx:expr, $( $msg:expr ),* ) => {
        {
            let msg = format!($( $msg ),*).into();
            Error::SyntaxError {
                file: $ctx.file.to_path_buf(),
                span: $ctx.span(),
                message: msg,
            }
        }
    };
}

/// Raise a syntax error at the current token with a message.
#[macro_export]
macro_rules! raise_syntax_error {
    ($ctx:expr, $( $msg:expr ),* ) => {
        return Err(($ctx.skip(1), vec![syntax_error!($ctx, $( $msg ),*)]))
    };
}

/// Eat any one of the specified tokens and raise a syntax error if none is found.
#[macro_export]
macro_rules! expect {
    ($ctx:expr, $( $token:pat )|+ , $( $msg:expr ),+ ) => {
        {
            if !matches!($ctx.token(), $( $token )|* ) {
                raise_syntax_error!($ctx, $( $msg ),*);
            }
            $ctx.skip(1)
        }
    };

    ($ctx:expr, $( $token:pat )|+ ) => {
        expect!($ctx, $( $token )|*, concat!("Expected ", stringify!($( $token )|*)))
    };
}

/// Eat any number of occurences of the specified tokens.
#[macro_export]
macro_rules! skip_while {
    ($ctx:expr, $( $token: pat )|+ ) => {
        {
            let mut ctx = $ctx;
            while matches!(ctx.token(), $( $token )|*) {
                ctx = ctx.skip(1);
            }
            ctx
        }
    };
}

/// Eat until any one of the specified tokens or EOF.
#[macro_export]
macro_rules! skip_until {
    ($ctx:expr, $( $token:pat )|+ ) => {
        {
            let mut ctx = $ctx;
            while !matches!(ctx.token(), T::EOF | $( $token )|*) {
                ctx = ctx.skip(1);
            }
            ctx
        }
    };
}

/// Parse a [Type] definition, e.g. `fn int, int, bool -> bool`.
pub fn parse_type<'t>(ctx: Context<'t>) -> ParseResult<'t, Type> {
    use RuntimeType::{Bool, Float, Int, String, Unknown, Void};
    use TypeKind::*;
    let span = ctx.span();
    let (ctx, kind) = match ctx.token() {
        T::Identifier(name) => match name.as_str() {
            "void" => (ctx.skip(1), Resolved(Void)),
            "int" => (ctx.skip(1), Resolved(Int)),
            "float" => (ctx.skip(1), Resolved(Float)),
            "bool" => (ctx.skip(1), Resolved(Bool)),
            "str" => (ctx.skip(1), Resolved(String)),
            _ => {
                let (ctx, assignable) = assignable(ctx)?;
                (ctx, UserDefined(assignable))
            }
        },

        T::Star => {
            let ctx = ctx.skip(1);
            match ctx.token() {
<<<<<<< HEAD
                T::Identifier(name) => (ctx.skip(1), Generic(name.clone())),
                _ => (ctx, Resolved(Unknown)),
=======
                T::Identifier(name) => {
                    let ident = Identifier { name: name.to_string(), span: ctx.span() };
                    (ctx.skip(1), Generic(ident))
                }
                _ => {
                    raise_syntax_error!(ctx, "Expected identifier when parsing generic type");
                }
>>>>>>> 3a821112
            }
        }

        // Function type
        T::Fn => {
            let mut ctx = ctx.skip(1);
            let mut params = Vec::new();
            // There might be multiple parameters.
            let ret = loop {
                match ctx.token() {
                    // Arrow implies only one type (the return type) is left.
                    T::Arrow => {
                        ctx = ctx.skip(1);
                        break if let Ok((_ctx, ret)) = parse_type(ctx) {
                            ctx = _ctx; // assign to outer
                            ret
                        } else {
                            // If we couldn't parse the return type, we assume `-> Void`.
                            Type { span: ctx.span(), kind: Resolved(Void) }
                        };
                    }

                    T::EOF => {
                        raise_syntax_error!(ctx, "Didn't expect EOF in type definition");
                    }

                    // Parse a single parameter type.
                    _ => {
                        let (_ctx, param) = parse_type(ctx)?;
                        ctx = _ctx; // assign to outer
                        params.push(param);

                        ctx = if matches!(ctx.token(), T::Comma | T::Arrow) {
                            ctx.skip_if(T::Comma)
                        } else {
                            raise_syntax_error!(ctx, "Expected ',' or '->' after type parameter")
                        };
                    }
                }
            };
            (ctx, Fn(params, Box::new(ret)))
        }

        // Tuple
        T::LeftParen => {
            let mut ctx = ctx.skip(1);
            let mut types = Vec::new();
            // Tuples may (and probably will) contain multiple types.
            let mut is_tuple = matches!(ctx.token(), T::Comma | T::RightParen);
            loop {
                // Any initial comma is skipped since we checked it before entering the loop.
                ctx = ctx.skip_if(T::Comma);
                match ctx.token() {
                    // Done.
                    T::EOF | T::RightParen => {
                        break;
                    }

                    // Another inner expression.
                    _ => {
                        let (_ctx, ty) = parse_type(ctx)?;
                        types.push(ty);
                        ctx = _ctx; // assign to outer

                        // Not a tuple, until it is.
                        is_tuple |= matches!(ctx.token(), T::Comma);
                    }
                }
            }
            let ctx = expect!(ctx, T::RightParen, "Expected ')' after tuple or grouping");
            if is_tuple {
                (ctx, Tuple(types))
            } else {
                (ctx, Grouping(Box::new(types.remove(0))))
            }
        }

        // List
        T::LeftBracket => {
            // Lists only contain a single type.
            let (ctx, ty) = parse_type(ctx.skip(1))?;
            let ctx = expect!(ctx, T::RightBracket, "Expected ']' after list type");
            (ctx, List(Box::new(ty)))
        }

        // Dict or set
        T::LeftBrace => {
            // { a } -> set
            // { a: b } -> dict
            // This means we can parse the first type unambiguously.
            let (ctx, ty) = parse_type(ctx.skip(1))?;
            if matches!(ctx.token(), T::Colon) {
                // Dict, parse another type.
                let (ctx, value) = parse_type(ctx.skip(1))?;
                let ctx = expect!(ctx, T::RightBrace, "Expected '}}' after dict type");
                (ctx, Dict(Box::new(ty), Box::new(value)))
            } else {
                // Set, done.
                let ctx = expect!(ctx, T::RightBrace, "Expected '}}' after set type");
                (ctx, Set(Box::new(ty)))
            }
        }

        t => {
            raise_syntax_error!(ctx, "No type starts with '{:?}'", t);
        }
    };

    // Wrap it in a syntax tree node.
    let ty = Type { span, kind };

    // Union type, `a | b`
    let (ctx, ty) = if matches!(ctx.token(), T::Pipe) {
        // Parse the other type.
        let (ctx, rest) = parse_type(ctx.skip(1))?;
        (
            ctx,
            Type { span, kind: Union(Box::new(ty), Box::new(rest)) },
        )
    } else {
        (ctx, ty)
    };

    // Nullable type. Compiles to `a | Void`.
    let (ctx, ty) = if matches!(ctx.token(), T::QuestionMark) {
        let void = Type { span: ctx.span(), kind: Resolved(Void) };
        (
            ctx.skip(1),
            Type { span, kind: Union(Box::new(ty), Box::new(void)) },
        )
    } else {
        (ctx, ty)
    };

    Ok((ctx, ty))
}

/// Parse an [AssignableKind::Call]
fn assignable_call<'t>(ctx: Context<'t>, callee: Assignable) -> ParseResult<'t, Assignable> {
    let span = ctx.span();
    let primer = matches!(ctx.token(), T::Prime); // `f' 1, 2`
    let mut ctx = expect!(
        ctx,
        T::Prime | T::LeftParen,
        "Expected '(' or ' when calling function"
    );
    let mut args = Vec::new();

    // Arguments
    loop {
        match (ctx.token(), primer) {
            // Done with arguments.
            (T::EOF, _)
            | (T::RightParen, _)
            | (T::Else, true)
            | (T::Dot, true)
            | (T::Do, true)
            | (T::End, true)
            | (T::Newline, true)
            | (T::Arrow, true) => {
                break;
            }

            // Parse a single argument.
            _ => {
                let (_ctx, expr) = expression(ctx)?;
                ctx = _ctx; // assign to outer
                args.push(expr);

                ctx = ctx.skip_if(T::Comma);
            }
        }
    }

    let ctx = if !primer {
        expect!(ctx, T::RightParen, "Expected ')' after calling function")
    } else {
        ctx
    };

    use AssignableKind::Call;
    let result = Assignable { span, kind: Call(Box::new(callee), args) };
    sub_assignable(ctx, result)
}

/// Parse an [AssignableKind::Index].
fn assignable_index<'t>(ctx: Context<'t>, indexed: Assignable) -> ParseResult<'t, Assignable> {
    let span = ctx.span();
    let mut ctx = expect!(ctx, T::LeftBracket, "Expected '[' when indexing");

    let (_ctx, expr) = expression(ctx)?;
    ctx = _ctx; // assign to outer
    let ctx = expect!(ctx, T::RightBracket, "Expected ']' after index");

    use AssignableKind::Index;
    let result = Assignable {
        span,
        kind: Index(Box::new(indexed), Box::new(expr)),
    };
    sub_assignable(ctx, result)
}

/// Parse an [AssignableKind::Access].
fn assignable_dot<'t>(ctx: Context<'t>, accessed: Assignable) -> ParseResult<'t, Assignable> {
    use AssignableKind::Access;
    let (ctx, ident) = if let (T::Identifier(name), span, ctx) = ctx.skip(1).eat() {
        (ctx, Identifier { name: name.clone(), span })
    } else {
        raise_syntax_error!(
            ctx,
            "Assignable expressions have to start with an identifier"
        );
    };

    let access = Assignable {
        span: ctx.span(),
        kind: Access(Box::new(accessed), ident),
    };
    sub_assignable(ctx, access)
}

/// Parse a (maybe empty) "sub-assignable", i.e. either a call or indexable.
fn sub_assignable<'t>(ctx: Context<'t>, assignable: Assignable) -> ParseResult<'t, Assignable> {
    match ctx.token() {
        T::Prime | T::LeftParen => assignable_call(ctx, assignable),
        T::LeftBracket => assignable_index(ctx, assignable),
        T::Dot => assignable_dot(ctx, assignable),
        _ => Ok((ctx, assignable)),
    }
}

/// Parse an [Assignable].
///
/// [Assignable]s can be quite complex, e.g. `a[2].b(1).c(2, 3)`. They're parsed
/// one "step" at a time recursively, so this example will go through three calls
/// to [assignable].
///
/// 1. Parse `c(2, 3)` into `Call(Read(c), [2, 3])`.
/// 2. Parse `b(1).c(2, 3)` into `Access(Call(Read(b), [1]), <parsed c(2, 3)>)`.
/// 3. Parse `a[2].b(1).c(2, 3)` into `Access(Index(Read(a), 2), <parsed b(1).c(2, 3)>)`.
fn assignable<'t>(ctx: Context<'t>) -> ParseResult<'t, Assignable> {
    use AssignableKind::*;
    let outer_span = ctx.span();

    // Get the identifier.
    let ident = if let (T::Identifier(name), span) = (ctx.token(), ctx.span()) {
        Assignable {
            span: outer_span,
            kind: Read(Identifier { span, name: name.clone() }),
        }
    } else {
        raise_syntax_error!(
            ctx,
            "Assignable expressions have to start with an identifier"
        );
    };

    // Parse chained [], . and ().
    sub_assignable(ctx.skip(1), ident)
}

/// Parses a file's tokens. Returns a list of files it refers to (via `use`s) and
/// the parsed statements.
///
/// # Errors
///
/// Returns any errors that occured when parsing the file. Basic error
/// continuation is performed, so errored statements are skipped until a newline
/// or EOF.
fn module(
    path: &Path,
    root: &Path,
    token_stream: &[PlacedToken],
) -> (Vec<PathBuf>, Result<Module, Vec<Error>>) {
    let tokens: Vec<_> = token_stream.iter().map(|p| p.token.clone()).collect();
    let spans: Vec<_> = token_stream.iter().map(|p| p.span).collect();
    let mut ctx = Context::new(&tokens, &spans, path, root);
    let mut errors = Vec::new();
    let mut use_files = Vec::new();
    let mut statements = Vec::new();
    while !matches!(ctx.token(), T::EOF) {
        // Ignore newlines.
        if matches!(ctx.token(), T::Newline) {
            ctx = ctx.skip(1);
            continue;
        }
        // Parse an outer statement.
        ctx = match outer_statement(ctx) {
            Ok((ctx, statement)) => {
                use StatementKind::*;
                // Yank `use`s and add it to the used-files list.
                if let Use { file, .. } = &statement.kind {
                    use_files.push(file.clone());
                }
                statements.push(statement);
                ctx
            }
            Err((ctx, mut errs)) => {
                errors.append(&mut errs);

                // "Error recovery"
                skip_until!(ctx, T::Newline)
            }
        }
    }

    let trailing_comments = ctx.comments_since_last_statement();
    if !trailing_comments.is_empty() {
        statements.push(Statement {
            span: ctx.span(),
            kind: StatementKind::EmptyStatement,
            comments: trailing_comments,
        });
    }

    if errors.is_empty() {
        (use_files, Ok(Module { span: Span::zero(), statements }))
    } else {
        (use_files, Err(errors))
    }
}

/// Look for git conflict markers (`<<<<<<<`) in a file.
///
/// Since conflict markers might be present anywhere, we don't even try to save
/// the parsing if we find any.
///
/// # Errors
///
/// Returns a [Vec] of all errors found.
///
/// - [Error::FileNotFound] if the file couldn't be found.
/// - [Error::GitConflictError] if conflict markers were found.
/// - Any [Error::IOError] that occured when reading the file.
pub fn find_conflict_markers(file: &Path, source: &str) -> Vec<Error> {
    let mut errs = Vec::new();
    for (i, line) in source.lines().enumerate() {
        let conflict_marker = "<<<<<<<";
        if line.starts_with(conflict_marker) {
            errs.push(Error::GitConflictError {
                file: file.to_path_buf(),
                span: Span {
                    line: i + 1,
                    col_start: 1,
                    col_end: conflict_marker.len() + 1,
                },
            });
        }
    }
    errs
}

/// Parses the contents of a file as well as all files this file refers to and so
/// on.
///
/// Returns the resulting [Program](Prog) (list of [Module]s).
///
/// # Errors
///
/// Returns any errors that occured when parsing the file(s). Basic error
/// continuation is performed as documented in [module].
pub fn tree<F>(path: &Path, reader: F) -> Result<AST, Vec<Error>>
where
    F: Fn(&Path) -> Result<String, Error>,
{
    // Files we've already parsed. This ensures circular includes don't parse infinitely.
    let mut visited = HashSet::new();
    // Files we want to parse but haven't yet.
    let mut to_visit = Vec::new();
    let root = path.parent().unwrap();
    to_visit.push(PathBuf::from(path));

    let mut modules = Vec::new();
    let mut errors = Vec::new();
    while let Some(file) = to_visit.pop() {
        if visited.contains(&file) {
            continue;
        }
        // Lex into tokens.
        match reader(&file) {
            Ok(source) => {
                // Look for conflict markers
                let mut conflict_errors = find_conflict_markers(&file, &source);
                if !conflict_errors.is_empty() {
                    errors.append(&mut conflict_errors);
                    visited.insert(file);
                    continue;
                }

                let tokens = string_to_tokens(&source);
                // Parse the module.
                let (mut next, result) = module(&file, &root, &tokens);
                match result {
                    Ok(module) => modules.push((file.clone(), module)),
                    Err(mut errs) => errors.append(&mut errs),
                }
                to_visit.append(&mut next);
            }
            Err(_) => {
                errors.push(Error::FileNotFound(file.clone()));
            }
        }
        visited.insert(file);
    }

    if errors.is_empty() {
        Ok(AST { modules })
    } else {
        // Filter out errors for already seen spans
        let mut seen = HashSet::new();
        let errors = errors
            .into_iter()
            .filter(|err| match err {
                Error::SyntaxError { span, file, .. } => seen.insert((span.clone(), file.clone())),

                _ => true,
            })
            .collect();
        Err(errors)
    }
}

#[cfg(test)]
mod test {
    use super::*;

    #[macro_export]
    macro_rules! test {
        ($f:ident, $name:ident: $str:expr => $ans:pat) => {
            #[test]
            fn $name() {
                let token_stream = ::sylt_tokenizer::string_to_tokens($str);
                let tokens: Vec<_> = token_stream.iter().map(|p| p.token.clone()).collect();
                let spans: Vec<_> = token_stream.iter().map(|p| p.span).collect();
                let path = ::std::path::PathBuf::from(stringify!($name));
                let result = $f($crate::Context::new(&tokens, &spans, &path, &path));
                assert!(
                    result.is_ok(),
                    "\nSyntax tree test didn't parse for:\n{}\nErrs: {:?}",
                    $str,
                    result.unwrap_err().1
                );
                let (ctx, result) = result.unwrap();
                assert!(
                    matches!(result.kind, $ans),
                    "\nExpected: {}, but got: {:?}",
                    stringify!($ans),
                    result
                );
                assert_eq!(
                    ctx.curr,
                    ctx.tokens.len(),
                    "Parsed too few or too many tokens:\n{}",
                    $str
                );
            }
        };
    }

    #[macro_export]
    macro_rules! fail {
        ($f:ident, $name:ident: $str:expr => $ans:pat) => {
            #[test]
            fn $name() {
                let token_stream = ::sylt_tokenizer::string_to_tokens($str);
                let tokens: Vec<_> = token_stream.iter().map(|p| p.token.clone()).collect();
                let spans: Vec<_> = token_stream.iter().map(|p| p.span).collect();
                let path = ::std::path::PathBuf::from(stringify!($name));
                let result = $f($crate::Context::new(&tokens, &spans, &path, &path));
                assert!(
                    result.is_err(),
                    "\nSyntax tree test parsed - when it should have failed - for:\n{}\n",
                    $str,
                );
                let (_, result) = result.unwrap_err();
                assert!(
                    matches!(result, $ans),
                    "\nExpected: {}, but got: {:?}",
                    stringify!($ans),
                    result
                );
            }
        };
    }

    mod parse_type {
        use super::*;
        use RuntimeType as RT;
        use TypeKind::*;

        test!(parse_type, type_void: "void" => Resolved(RT::Void));
        test!(parse_type, type_int: "int" => Resolved(RT::Int));
        test!(parse_type, type_float: "float" => Resolved(RT::Float));
        test!(parse_type, type_str: "str" => Resolved(RT::String));
        test!(parse_type, type_unknown_access: "a.A | int" => Union(_, _));
        test!(parse_type, type_unknown_access_call: "a.b().A | int" => Union(_, _));
        test!(parse_type, type_unknown: "blargh" => UserDefined(_));
        test!(parse_type, type_union: "int | int" => Union(_, _));
        test!(parse_type, type_question: "int?" => Union(_, _));
        test!(parse_type, type_union_and_question: "int | void | str?" => Union(_, _));

        test!(parse_type, type_fn_no_params: "fn ->" => Fn(_, _));
        test!(parse_type, type_fn_one_param: "fn int? -> bool" => Fn(_, _));
        test!(parse_type, type_fn_two_params: "fn int | void, int? -> str?" => Fn(_, _));
        test!(parse_type, type_fn_only_ret: "fn -> bool?" => Fn(_, _));

        test!(parse_type, type_tuple_zero: "()" => Tuple(_));
        test!(parse_type, type_tuple_one: "(int,)" => Tuple(_));
        test!(parse_type, type_grouping: "(int)" => Grouping(_));
        test!(parse_type, type_tuple_complex: "(int | float?, str, str,)" => Tuple(_));

        test!(parse_type, type_list_one: "[int]" => List(_));
        test!(parse_type, type_list_complex: "[int | float?]" => List(_));

        test!(parse_type, type_set_one: "{int}" => Set(_));
        test!(parse_type, type_set_complex: "{int | float?}" => Set(_));

        test!(parse_type, type_dict_one: "{int : int}" => Dict(_, _));
        test!(parse_type, type_dict_complex: "{int | float? : int | int | int?}" => Dict(_, _));
    }
}

trait PrettyPrint {
    fn pretty_print(&self, f: &mut std::fmt::Formatter<'_>, indent: usize) -> std::fmt::Result;
}

impl Display for AST {
    fn fmt(&self, f: &mut std::fmt::Formatter<'_>) -> std::fmt::Result {
        for (name, modu) in self.modules.iter() {
            write!(f, "-- {:?}\n", name)?;
            modu.pretty_print(f, 0)?;
        }
        Ok(())
    }
}

const INDENT_SPACING: &str = "  ";
fn write_indent(f: &mut std::fmt::Formatter<'_>, indent: usize) -> std::fmt::Result {
    for _ in 0..indent {
        write!(f, "{}", INDENT_SPACING)?;
    }
    Ok(())
}

impl PrettyPrint for Module {
    fn pretty_print(&self, f: &mut std::fmt::Formatter<'_>, indent: usize) -> std::fmt::Result {
        for stmt in self.statements.iter() {
            stmt.pretty_print(f, indent)?;
        }
        Ok(())
    }
}

impl PrettyPrint for Statement {
    fn pretty_print(&self, f: &mut std::fmt::Formatter<'_>, indent: usize) -> std::fmt::Result {
        use StatementKind as SK;
        write_indent(f, indent)?;
        write!(f, "{} ", self.span.line)?;
        match &self.kind {
            SK::Use { path, name, file } => {
                write!(f, "<Use> {} {}", path.name, name)?;
                write!(f, " {:?}", file)?;
            }
            SK::Blob { name, fields } => {
                write!(f, "<Blob> {} {{ ", name)?;
                for (i, (name, ty)) in fields.iter().enumerate() {
                    if i != 0 {
                        write!(f, ", ")?;
                    }
                    write!(f, "{}: {}", name, ty)?;
                }
                write!(f, " }}")?;
            }
            SK::Definition { ident, kind, ty, value } => {
                write!(f, "<Def> {} {:?} {}\n", ident.name, kind, ty)?;
                value.pretty_print(f, indent + 1)?;
                return Ok(());
            }
            SK::ExternalDefinition { ident, kind, ty } => {
                write!(f, "<ExtDef> {} {:?} {}\n", ident.name, kind, ty)?;
                return Ok(());
            }
            SK::Assignment { kind, target, value } => {
                write!(f, "<Ass> {:?}\n", kind)?;
                target.pretty_print(f, indent + 1)?;
                value.pretty_print(f, indent + 1)?;
                return Ok(());
            }
            SK::If { condition, pass, fail } => {
                write!(f, "<If>\n")?;
                condition.pretty_print(f, indent + 1)?;
                pass.pretty_print(f, indent + 1)?;
                fail.pretty_print(f, indent + 1)?;
                return Ok(());
            }
            SK::Loop { condition, body } => {
                write!(f, "<Loop>\n")?;
                condition.pretty_print(f, indent + 1)?;
                body.pretty_print(f, indent + 1)?;
                return Ok(());
            }
            SK::Break => {
                write!(f, "<Break>")?;
            }
            SK::Continue => {
                write!(f, "<Continue>")?;
            }
            SK::IsCheck { lhs, rhs } => {
                write!(f, "<Is> {} {}", lhs, rhs)?;
            }
            SK::Ret { value } => {
                write!(f, "<Ret>\n")?;
                value.pretty_print(f, indent + 1)?;
                return Ok(());
            }
            SK::Block { statements } => {
                write!(f, "<Block>\n")?;
                statements
                    .iter()
                    .try_for_each(|stmt| stmt.pretty_print(f, indent + 1))?;
                return Ok(());
            }
            SK::StatementExpression { value } => {
                write!(f, "<Expr>\n")?;
                value.pretty_print(f, indent + 1)?;
            }
            SK::Unreachable => {
                write!(f, "<!>")?;
            }
            SK::EmptyStatement => {
                write!(f, "<>")?;
            }
        }
        write!(f, "\n")
    }
}

impl Display for Type {
    fn fmt(&self, f: &mut std::fmt::Formatter<'_>) -> std::fmt::Result {
        match &self.kind {
            TypeKind::Implied => {
                write!(f, "Implied")?;
            }
            TypeKind::Resolved(ty) => {
                write!(f, "{}", ty)?;
            }
            TypeKind::UserDefined(name) => {
                write!(f, "User(")?;
                name.pretty_print(f, 0)?;
                write!(f, ")")?;
            }
            TypeKind::Union(a, b) => {
                write!(f, "{} | {}", a, b)?;
            }
            TypeKind::Fn(args, ret) => {
                write!(f, "Fn ")?;
                for (i, arg) in args.iter().enumerate() {
                    if i != 0 {
                        write!(f, ", ")?;
                    }
                    write!(f, "{}", arg)?;
                }
                write!(f, " -> {}", ret)?;
            }
            TypeKind::Tuple(tys) => {
                write!(f, "(")?;
                for (i, ty) in tys.iter().enumerate() {
                    if i != 0 {
                        write!(f, " ")?;
                    }
                    write!(f, "{},", ty)?;
                }
                write!(f, ")")?;
            }
            TypeKind::List(ty) => {
                write!(f, "[{}]", ty)?;
            }
            TypeKind::Set(ty) => {
                write!(f, "{{{}}}", ty)?;
            }
            TypeKind::Dict(k, v) => {
                write!(f, "{{{}:{}}}", k, v)?;
            }
            TypeKind::Generic(name) => {
                write!(f, "*{}", name)?;
            }
            TypeKind::Grouping(ty) => {
                write!(f, "({})", ty)?;
            }
        }
        Ok(())
    }
}

impl PrettyPrint for Assignable {
    fn pretty_print(&self, f: &mut std::fmt::Formatter<'_>, indent: usize) -> std::fmt::Result {
        // Deliberately doesn't write out the indentation
        match &self.kind {
            AssignableKind::Read(ident) => {
                write!(f, "[Read] {}", ident.name)?;
            }
            AssignableKind::Call(func, args) => {
                write!(f, "[Call] ")?;
                func.pretty_print(f, indent)?;
                for (i, arg) in args.iter().enumerate() {
                    if i != 0 {
                        write!(f, ", ")?;
                    }
                    arg.pretty_print(f, indent + 1)?;
                }
            }
            AssignableKind::ArrowCall(func, add, args) => {
                write!(f, "[ArrowCall] ")?;
                func.pretty_print(f, indent)?;
                add.pretty_print(f, indent)?;
                for (i, arg) in args.iter().enumerate() {
                    if i != 0 {
                        write!(f, ", ")?;
                    }
                    arg.pretty_print(f, indent + 1)?;
                }
            }
            AssignableKind::Access(a, ident) => {
                write!(f, "[Access] {}", ident.name)?;
                a.pretty_print(f, indent)?;
            }
            AssignableKind::Index(a, expr) => {
                write!(f, "[Index]")?;
                a.pretty_print(f, indent)?;
                expr.pretty_print(f, indent)?;
            }
            AssignableKind::Expression(expr) => {
                write!(f, "[Expression]")?;
                expr.pretty_print(f, indent)?;
            }
        }
        Ok(())
    }
}<|MERGE_RESOLUTION|>--- conflicted
+++ resolved
@@ -475,18 +475,8 @@
         T::Star => {
             let ctx = ctx.skip(1);
             match ctx.token() {
-<<<<<<< HEAD
                 T::Identifier(name) => (ctx.skip(1), Generic(name.clone())),
                 _ => (ctx, Resolved(Unknown)),
-=======
-                T::Identifier(name) => {
-                    let ident = Identifier { name: name.to_string(), span: ctx.span() };
-                    (ctx.skip(1), Generic(ident))
-                }
-                _ => {
-                    raise_syntax_error!(ctx, "Expected identifier when parsing generic type");
-                }
->>>>>>> 3a821112
             }
         }
 
