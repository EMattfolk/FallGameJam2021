use super::*;

/// The different kinds of [Statement]s.
///
/// There are both shorter statements like `a = b + 1` as well as longer
/// statements like `if a { ... } else { ...}`. The variants here include
/// examples of how they look in the code.
///
/// Note that this shouldn't be read as a formal language specification.
#[derive(Debug, Clone)]
pub enum StatementKind {
    /// "Imports" another file.
    ///
    /// `use <file>`.
    Use {
        file: Identifier,
    },

    /// Defines a new Blob.
    ///
    /// `A :: Blob { <field>.. }`.
    Blob {
        name: String,
        fields: HashMap<String, Type>,
    },

    /// Prints to standard out.
    ///
    /// `print <expression>`.
    Print {
        value: Expression,
    },

    /// Assigns to a variable (`a = <expression>`), optionally with an operator
    /// applied (`a += <expression>`)
    Assignment {
        kind: Op,
        target: Assignable,
        value: Expression,
    },

    /// Defines a new variable.
    ///
    /// Example: `a := <expression>`.
    ///
    /// Valid definition operators are `::`, `:=` and `: <type> =`.
    Definition {
        ident: Identifier,
        kind: VarKind,
        ty: Type,
        value: Expression,
    },

    /// Makes your code go either here or there.
    ///
    /// `if <expression> <statement> [else <statement>]`.
    If {
        condition: Expression,
        pass: Box<Statement>,
        fail: Box<Statement>,
    },

    /// Do something as long as something else evaluates to true.
    ///
    /// `loop <expression> <statement>`.
    Loop {
        condition: Expression,
        body: Box<Statement>,
    },

    /// Jump out of a loop.
    ///
    /// `break`.
    Break,

    /// Go back to the start of the loop.
    ///
    /// `continue`.
    Continue,

    /// Returns a value from a function.
    ///
    /// `ret <expression>`.
    Ret {
        value: Expression,
    },

    #[rustfmt::skip]
    // TODO(ed): break and continue

    /// Groups together statements that are executed after another.
    ///
    /// `{ <statement>.. }`.
    Block {
        statements: Vec<Statement>,
    },

    /// A free-standing expression. It's just a `<expression>`.
    StatementExpression {
        value: Expression,
    },

    /// Throws an error if it is ever evaluated.
    ///
    /// `<!>`.
    Unreachable,

    EmptyStatement,
}

/// What makes up a program. Contains any [StatementKind].
#[derive(Debug, Clone)]
pub struct Statement {
    pub span: Span,
    pub kind: StatementKind,
}

pub fn block_statement<'t>(ctx: Context<'t>) -> ParseResult<'t, Statement> {
    let span = ctx.span();
    let mut ctx = expect!(ctx, T::LeftBrace, "Expected '{{' at start of block");

    let mut statements = Vec::new();
    // Parse multiple inner statements until } or EOF
    while !matches!(ctx.token(), T::RightBrace | T::EOF) {
        let (_ctx, stmt) = statement(ctx)?;
        ctx = _ctx; // assign to outer
        statements.push(stmt);
    }

    let ctx = expect!(ctx, T::RightBrace, "Expected }} after block statement");
    #[rustfmt::skip]
    return Ok(( ctx, Statement { span, kind: StatementKind::Block { statements } }));
}

/// Parse a single [Statement].
pub fn statement<'t>(ctx: Context<'t>) -> ParseResult<'t, Statement> {
    use StatementKind::*;

    // Newlines have meaning in statements - thus they shouldn't be skipped.
    let (ctx, skip_newlines) = ctx.push_skip_newlines(false);

    let span = ctx.span();
    let (ctx, kind) = match &ctx.tokens[ctx.curr..] {
        [T::Newline, ..] => (ctx.skip(1), EmptyStatement),

        // Block: `{ <statements> }`
<<<<<<< HEAD
        [T::LeftBrace, ..] => {
            return block_statement(ctx);
        }
=======
        [(T::LeftBrace, _), ..] => match (block_statement(ctx), expression(ctx)) {
            (Ok((ctx, stmt)), _) => (ctx, stmt.kind),
            (_, Ok((ctx, value))) => (ctx, StatementExpression { value }),
            (Err((ctx, _)), Err(_)) => {
                raise_syntax_error!(ctx, "Neither a block nor a valid expression");
            }
        },
>>>>>>> 86fcc3d4

        // `use a`
        [T::Use, T::Identifier(name), ..] => (
            ctx.skip(2),
            Use {
                file: Identifier {
                    span: ctx.skip(1).span(),
                    name: name.clone(),
                },
            },
        ),

<<<<<<< HEAD
        [T::Unreachable, ..] => (ctx.skip(1), Unreachable),
=======
        [(T::Break, _), ..] => (ctx.skip(1), Break),
        [(T::Continue, _), ..] => (ctx.skip(1), Continue),
        [(T::Unreachable, _), ..] => (ctx.skip(1), Unreachable),
>>>>>>> 86fcc3d4

        [T::Print, ..] => {
            let (ctx, value) = expression(ctx.skip(1))?;
            (ctx, Print { value })
        }

        // `ret <expression>`
        [T::Ret, ..] => {
            let ctx = ctx.skip(1);
            let (ctx, value) = if matches!(ctx.token(), T::Newline) {
                (
                    ctx,
                    Expression {
                        span: ctx.span(),
                        kind: ExpressionKind::Nil,
                    },
                )
            } else {
                expression(ctx)?
            };
            (ctx, Ret { value })
        }

        // `loop <expression> <statement>`, e.g. `loop a < 10 { a += 1 }`
<<<<<<< HEAD
        [T::Loop, ..] => {
            let (ctx, condition) = expression(ctx.skip(1))?;
=======
        [(T::Loop, _), ..] => {
            let ctx = ctx.skip(1);
            let (ctx, condition) = if matches!(ctx.token(), T::LeftBrace) {
                (
                    ctx,
                    Expression { span: ctx.span(), kind: ExpressionKind::Bool(true), },
                )
            } else {
                expression(ctx)?
            };
>>>>>>> 86fcc3d4
            let (ctx, body) = statement(ctx)?;
            (
                ctx,
                Loop {
                    condition,
                    body: Box::new(body),
                },
            )
        }

        // `if <expression> <statement> [else <statement>]`. Note that the else is optional.
        [T::If, ..] => {
            let (ctx, condition) = expression(ctx.skip(1))?;

            let (ctx, pass) = statement(ctx)?;
            // else?
            let (ctx, fail) = if matches!(ctx.token(), T::Else) {
                let (ctx, fail) = statement(ctx.skip(1))?;
                (ctx, fail)
            } else {
                // No else so we insert an empty statement instead.
                (
                    ctx,
                    Statement {
                        span: ctx.span(),
                        kind: EmptyStatement,
                    },
                )
            };

            (
                ctx,
                If {
                    condition,
                    pass: Box::new(pass),
                    fail: Box::new(fail),
                },
            )
        }

        // Blob declaration: `A :: blob { <fields> }
        [T::Identifier(name), T::ColonColon, T::Blob, ..] => {
            let name = name.clone();
            let ctx = expect!(ctx.skip(3), T::LeftBrace, "Expected '{{' to open blob");
            let (mut ctx, skip_newlines) = ctx.push_skip_newlines(true);

            let mut fields = HashMap::new();
            // Parse fields: `a: int`
            loop {
                match ctx.token().clone() {
                    T::Newline => {
                        ctx = ctx.skip(1);
                    }
                    // Done with fields.
                    T::RightBrace => {
                        break;
                    }

                    // Another one.
                    T::Identifier(field) => {
                        if fields.contains_key(&field) {
                            raise_syntax_error!(ctx, "Field '{}' is declared twice", field);
                        }
                        ctx = expect!(ctx.skip(1), T::Colon, "Expected ':' after field name");
                        let (_ctx, ty) = parse_type(ctx)?;
                        ctx = _ctx; // assign to outer
                        fields.insert(field, ty);

                        if !matches!(ctx.token(), T::Comma | T::RightBrace) {
                            raise_syntax_error!(ctx, "Expected a field deliminator ','");
                        }
                        ctx = ctx.skip_if(T::Comma);
                    }

                    _ => {
                        raise_syntax_error!(ctx, "Expected field name or '}}' in blob statement");
                    }
                }
            }

            let ctx = ctx.pop_skip_newlines(skip_newlines);
            let ctx = expect!(ctx, T::RightBrace, "Expected '}}' to close blob fields");
            (ctx, Blob { name, fields })
        }

        // Constant declaration, e.g. `a :: 1`.
        [T::Identifier(name), T::ColonColon, ..] => {
            let ident = Identifier {
                name: name.clone(),
                span: ctx.span(),
            };
            // Skip identifier and `::`.
            let ctx = ctx.skip(2);

            // The value to assign.
            let (ctx, value) = expression(ctx)?;

            (
                ctx,
                Definition {
                    ident,
                    kind: VarKind::Const,
                    ty: Type {
                        span: ctx.span(),
                        kind: TypeKind::Implied,
                    },
                    value,
                },
            )
        }

        // Mutable declaration, e.g. `b := 2`.
        [T::Identifier(name), T::ColonEqual, ..] => {
            let ident = Identifier {
                name: name.clone(),
                span: ctx.span(),
            };
            // Skip identifier and `:=`.
            let ctx = ctx.skip(2);

            // The value to assign.
            let (ctx, value) = expression(ctx)?;

            (
                ctx,
                Definition {
                    ident,
                    kind: VarKind::Mutable,
                    ty: Type {
                        span: ctx.span(),
                        kind: TypeKind::Implied,
                    },
                    value,
                },
            )
        }

        // Variable declaration with specified type, e.g. `c : int = 3` or `b : int | bool : false`.
        [T::Identifier(name), T::Colon, ..] => {
            let ident = Identifier {
                name: name.clone(),
                span: ctx.span(),
            };
            // Skip identifier and ':'.
            let ctx = ctx.skip(2);

            let (ctx, kind, ty) = {
                let forced = matches!(ctx.token(), T::Bang); // !int
                let ctx = ctx.skip_if(T::Bang);
                let (ctx, ty) = parse_type(ctx)?;
                let kind = match (ctx.token(), forced) {
                    (T::Colon, true) => VarKind::ForceConst,
                    (T::Equal, true) => VarKind::ForceMutable,
                    (T::Colon, false) => VarKind::Const,
                    (T::Equal, false) => VarKind::Mutable,
                    (t, _) => {
                        raise_syntax_error!(
                            ctx,
                            "Expected ':' or '=' for definition, but got '{:?}'",
                            t
                        );
                    }
                };
                // Skip `:` or `=`.
                (ctx.skip(1), kind, ty)
            };

            // The value to define the variable to.
            let (ctx, value) = expression(ctx)?;

            (
                ctx,
                Definition {
                    ident,
                    kind,
                    ty,
                    value,
                },
            )
        }

        // Expression or assignment. We try assignment first.
        _ => {
            /// `a = 5`.
            fn assignment<'t>(ctx: Context<'t>) -> ParseResult<'t, StatementKind> {
                // The assignable to assign to.
                let (ctx, target) = assignable(ctx)?;
                let kind = match ctx.token() {
                    T::PlusEqual => Op::Add,
                    T::MinusEqual => Op::Sub,
                    T::StarEqual => Op::Mul,
                    T::SlashEqual => Op::Div,
                    T::Equal => Op::Nop,

                    t => {
                        raise_syntax_error!(ctx, "No assignment operation matches '{:?}'", t);
                    }
                };
                // The expression to assign the assignable to.
                let (ctx, value) = expression(ctx.skip(1))?;
                Ok((
                    ctx,
                    Assignment {
                        kind,
                        target,
                        value,
                    },
                ))
            }

            // TODO(ed): Potenitally risky - might destroy errors aswell
            if let Ok((ctx, kind)) = assignment(ctx) {
                (ctx, kind)
            } else {
                let (ctx, value) = expression(ctx)?;
                (ctx, StatementExpression { value })
            }
        }
    };

    let ctx = ctx.skip_if(T::Newline);
    let ctx = ctx.pop_skip_newlines(skip_newlines);
    Ok((ctx, Statement { span, kind }))
}

/// Parse an outer statement.
///
/// Currently all statements are valid outer statements.
pub fn outer_statement<'t>(ctx: Context<'t>) -> ParseResult<Statement> {
    let (ctx, stmt) = statement(ctx)?;
    use StatementKind::*;
    match stmt.kind {
        #[rustfmt::skip]
        Blob { .. }
        | Definition { .. }
        | Use { .. }
        | EmptyStatement
        => Ok((ctx, stmt)),

        _ => raise_syntax_error!(ctx, "Not a valid outer statement"),
    }
}

#[cfg(test)]
mod test {
    use super::*;

    // NOTE(ed): Expressions are valid statements! :D
    test!(statement, statement_expression: "1 + 1" => _);
    test!(statement, statement_print: "print 1" => _);
    test!(statement, statement_break: "break" => _);
    test!(statement, statement_continue: "continue" => _);
    test!(statement, statement_mut_declaration: "a := 1 + 1" => _);
    test!(statement, statement_const_declaration: "a :: 1 + 1" => _);
    test!(statement, statement_mut_type_declaration: "a :int= 1 + 1" => _);
    test!(statement, statement_const_type_declaration: "a :int: 1 + 1" => _);
    test!(statement, statement_force_mut_type_declaration: "a :!int= 1 + 1" => _);
    test!(statement, statement_force_const_type_declaration: "a :!int: 1 + 1" => _);
    test!(statement, statement_if: "if 1 { print a }" => _);
    test!(statement, statement_if_else: "if 1 { print a } else { print b }" => _);
    test!(statement, statement_loop: "loop 1 { print a }" => _);
    test!(statement, statement_loop_no_condition: "loop { print a }" => _);
    test!(statement, statement_ret: "ret 1 + 1" => _);
    test!(statement, statement_ret_newline: "ret \n" => _);
    test!(statement, statement_unreach: "<!>" => _);
    test!(statement, statement_blob_empty: "A :: blob {}" => _);
    test!(statement, statement_blob_comma: "A :: blob { a: int, b: int }" => _);
    test!(statement, statement_blob_comma_newline: "A :: blob { a: int,\n b: int }" => _);
    test!(statement, statement_assign: "a = 1" => _);
    test!(statement, statement_assign_index: "a.b = 1 + 2" => _);
    test!(statement, statement_add_assign: "a += 2" => _);
    test!(statement, statement_sub_assign: "a -= 2" => _);
    test!(statement, statement_mul_assign: "a *= 2" => _);
    test!(statement, statement_div_assign: "a /= 2" => _);
    test!(statement, statement_assign_call: "a().b() += 2" => _);
    test!(statement, statement_assign_call_index: "a.c().c.b /= 4" => _);
    test!(statement, statement_idek: "a'.c'.c.b()().c = 0" => _);

    test!(statement, statement_skip_newline: "(1 \n\n+\n 1\n\n)" => _);
    test!(statement, statement_skip_newline_list: "[\n\n 1 \n\n,\n 1\n\n,]" => _);
    test!(statement, statement_skip_newline_set: "{\n\n 1 \n\n,\n 1\n\n,}" => _);
    test!(statement, statement_skip_newline_dict: "{\n\n 1: \n3\n,\n 1\n\n:1,}" => _);

    test!(outer_statement, outer_statement_blob: "B :: blob {}\n" => _);
    test!(outer_statement, outer_statement_blob_no_last_comma: "B :: blob { \na: A\n }\n" => _);
    test!(outer_statement, outer_statement_blob_yes_last_comma: "B :: blob { \na: A,\n }\n" => _);
    test!(outer_statement, outer_statement_declaration: "B :: fn -> {}\n" => _);
    test!(outer_statement, outer_statement_use: "use ABC\n" => _);
    test!(outer_statement, outer_statement_empty: "\n" => _);

    fail!(statement, statement_blob_newline: "A :: blob { a: int\n b: int }" => _);
}<|MERGE_RESOLUTION|>--- conflicted
+++ resolved
@@ -144,19 +144,13 @@
         [T::Newline, ..] => (ctx.skip(1), EmptyStatement),
 
         // Block: `{ <statements> }`
-<<<<<<< HEAD
-        [T::LeftBrace, ..] => {
-            return block_statement(ctx);
-        }
-=======
-        [(T::LeftBrace, _), ..] => match (block_statement(ctx), expression(ctx)) {
+        [T::LeftBrace, ..] => match (block_statement(ctx), expression(ctx)) {
             (Ok((ctx, stmt)), _) => (ctx, stmt.kind),
             (_, Ok((ctx, value))) => (ctx, StatementExpression { value }),
             (Err((ctx, _)), Err(_)) => {
                 raise_syntax_error!(ctx, "Neither a block nor a valid expression");
             }
         },
->>>>>>> 86fcc3d4
 
         // `use a`
         [T::Use, T::Identifier(name), ..] => (
@@ -169,13 +163,9 @@
             },
         ),
 
-<<<<<<< HEAD
+        [T::Break, ..] => (ctx.skip(1), Break),
+        [T::Continue, ..] => (ctx.skip(1), Continue),
         [T::Unreachable, ..] => (ctx.skip(1), Unreachable),
-=======
-        [(T::Break, _), ..] => (ctx.skip(1), Break),
-        [(T::Continue, _), ..] => (ctx.skip(1), Continue),
-        [(T::Unreachable, _), ..] => (ctx.skip(1), Unreachable),
->>>>>>> 86fcc3d4
 
         [T::Print, ..] => {
             let (ctx, value) = expression(ctx.skip(1))?;
@@ -200,11 +190,7 @@
         }
 
         // `loop <expression> <statement>`, e.g. `loop a < 10 { a += 1 }`
-<<<<<<< HEAD
         [T::Loop, ..] => {
-            let (ctx, condition) = expression(ctx.skip(1))?;
-=======
-        [(T::Loop, _), ..] => {
             let ctx = ctx.skip(1);
             let (ctx, condition) = if matches!(ctx.token(), T::LeftBrace) {
                 (
@@ -214,7 +200,6 @@
             } else {
                 expression(ctx)?
             };
->>>>>>> 86fcc3d4
             let (ctx, body) = statement(ctx)?;
             (
                 ctx,
